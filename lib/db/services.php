--- conflicted
+++ resolved
@@ -323,19 +323,20 @@
         'capabilities'  => 'moodle/course:managegroups',
     ),
 
-<<<<<<< HEAD
     'core_group_get_activity_allowed_groups' => array(
         'classname'     => 'core_group_external',
         'methodname'    => 'get_activity_allowed_groups',
         'classpath'     => 'group/externallib.php',
         'description'   => 'Gets a list of groups that the user is allowed to access within the specified activity.',
-=======
+        'type'          => 'read',
+        'capabilities'  => '',
+    ),
+
     'core_group_get_activity_groupmode' => array(
         'classname'     => 'core_group_external',
         'methodname'    => 'get_activity_groupmode',
         'classpath'     => 'group/externallib.php',
         'description'   => 'Returns effective groupmode used in a given activity.',
->>>>>>> c0ef63eb
         'type'          => 'read',
         'capabilities'  => '',
     ),
@@ -1164,11 +1165,8 @@
             'core_message_get_blocked_users',
             'gradereport_user_get_grades_table',
             'core_group_get_course_user_groups',
-<<<<<<< HEAD
             'core_group_get_activity_allowed_groups',
-=======
             'core_group_get_activity_groupmode',
->>>>>>> c0ef63eb
             'core_user_remove_user_device',
             'core_course_get_courses',
             'core_completion_update_activity_completion_status_manually',
