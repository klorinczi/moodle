<?php
// This file is part of Moodle - http://moodle.org/
//
// Moodle is free software: you can redistribute it and/or modify
// it under the terms of the GNU General Public License as published by
// the Free Software Foundation, either version 3 of the License, or
// (at your option) any later version.
//
// Moodle is distributed in the hope that it will be useful,
// but WITHOUT ANY WARRANTY; without even the implied warranty of
// MERCHANTABILITY or FITNESS FOR A PARTICULAR PURPOSE.  See the
// GNU General Public License for more details.
//
// You should have received a copy of the GNU General Public License
// along with Moodle.  If not, see <http://www.gnu.org/licenses/>.

/**
 * This file keeps track of upgrades to Moodle.
 *
 * Sometimes, changes between versions involve
 * alterations to database structures and other
 * major things that may break installations.
 *
 * The upgrade function in this file will attempt
 * to perform all the necessary actions to upgrade
 * your older installation to the current version.
 *
 * If there's something it cannot do itself, it
 * will tell you what you need to do.
 *
 * The commands in here will all be database-neutral,
 * using the methods of database_manager class
 *
 * Please do not forget to use upgrade_set_timeout()
 * before any action that may take longer time to finish.
 *
 * @package   core_install
 * @category  upgrade
 * @copyright 2006 onwards Martin Dougiamas  http://dougiamas.com
 * @license   http://www.gnu.org/copyleft/gpl.html GNU GPL v3 or later
 */

defined('MOODLE_INTERNAL') || die();

/**
 * Main upgrade tasks to be executed on Moodle version bump
 *
 * This function is automatically executed after one bump in the Moodle core
 * version is detected. It's in charge of performing the required tasks
 * to raise core from the previous version to the next one.
 *
 * It's a collection of ordered blocks of code, named "upgrade steps",
 * each one performing one isolated (from the rest of steps) task. Usually
 * tasks involve creating new DB objects or performing manipulation of the
 * information for cleanup/fixup purposes.
 *
 * Each upgrade step has a fixed structure, that can be summarised as follows:
 *
 * if ($oldversion < XXXXXXXXXX.XX) {
 *     // Explanation of the update step, linking to issue in the Tracker if necessary
 *     upgrade_set_timeout(XX); // Optional for big tasks
 *     // Code to execute goes here, usually the XMLDB Editor will
 *     // help you here. See {@link http://docs.moodle.org/dev/XMLDB_editor}.
 *     upgrade_main_savepoint(true, XXXXXXXXXX.XX);
 * }
 *
 * All plugins within Moodle (modules, blocks, reports...) support the existence of
 * their own upgrade.php file, using the "Frankenstyle" component name as
 * defined at {@link http://docs.moodle.org/dev/Frankenstyle}, for example:
 *     - {@link xmldb_page_upgrade($oldversion)}. (modules don't require the plugintype ("mod_") to be used.
 *     - {@link xmldb_auth_manual_upgrade($oldversion)}.
 *     - {@link xmldb_workshopform_accumulative_upgrade($oldversion)}.
 *     - ....
 *
 * In order to keep the contents of this file reduced, it's allowed to create some helper
 * functions to be used here in the {@link upgradelib.php} file at the same directory. Note
 * that such a file must be manually included from upgrade.php, and there are some restrictions
 * about what can be used within it.
 *
 * For more information, take a look to the documentation available:
 *     - Data definition API: {@link http://docs.moodle.org/dev/Data_definition_API}
 *     - Upgrade API: {@link http://docs.moodle.org/dev/Upgrade_API}
 *
 * @param int $oldversion
 * @return bool always true
 */
function xmldb_main_upgrade($oldversion) {
    global $CFG, $USER, $DB, $OUTPUT, $SITE;

    require_once($CFG->libdir.'/db/upgradelib.php'); // Core Upgrade-related functions

    $dbman = $DB->get_manager(); // loads ddl manager and xmldb classes

    if ($oldversion < 2011120500) {
        // just in case somebody hacks upgrade scripts or env, we really can not continue
        echo("You need to upgrade to 2.2.x first!\n");
        exit(1);
        // Note this savepoint is 100% unreachable, but needed to pass the upgrade checks
        upgrade_main_savepoint(true, 2011120500);
    }

    // Moodle v2.2.0 release upgrade line
    // Put any upgrade step following this

    if ($oldversion < 2011120500.02) {

        upgrade_set_timeout(60*20); // This may take a while
        // MDL-28180. Some missing restrictions in certain backup & restore operations
        // were causing incorrect duplicates in the course_completion_aggr_methd table.
        // This upgrade step takes rid of them.
        $sql = 'SELECT course, criteriatype, MIN(id) AS minid
                  FROM {course_completion_aggr_methd}
              GROUP BY course, criteriatype
                HAVING COUNT(*) > 1';
        $duprs = $DB->get_recordset_sql($sql);
        foreach ($duprs as $duprec) {
            // We need to handle NULLs in criteriatype diferently
            if (is_null($duprec->criteriatype)) {
                $where = 'course = ? AND criteriatype IS NULL AND id > ?';
                $params = array($duprec->course, $duprec->minid);
            } else {
                $where = 'course = ? AND criteriatype = ? AND id > ?';
                $params = array($duprec->course, $duprec->criteriatype, $duprec->minid);
            }
            $DB->delete_records_select('course_completion_aggr_methd', $where, $params);
        }
        $duprs->close();

        // Main savepoint reached
        upgrade_main_savepoint(true, 2011120500.02);
    }

    if ($oldversion < 2011120500.03) {

        // Changing precision of field value on table user_preferences to (1333)
        $table = new xmldb_table('user_preferences');
        $field = new xmldb_field('value', XMLDB_TYPE_CHAR, '1333', null, XMLDB_NOTNULL, null, null, 'name');

        // Launch change of precision for field value
        $dbman->change_field_precision($table, $field);

        // Main savepoint reached
        upgrade_main_savepoint(true, 2011120500.03);
    }

    if ($oldversion < 2012020200.03) {

        // Define index rolecontext (not unique) to be added to role_assignments
        $table = new xmldb_table('role_assignments');
        $index = new xmldb_index('rolecontext', XMLDB_INDEX_NOTUNIQUE, array('roleid', 'contextid'));

        // Conditionally launch add index rolecontext
        if (!$dbman->index_exists($table, $index)) {
            $dbman->add_index($table, $index);
        }

        // Define index usercontextrole (not unique) to be added to role_assignments
        $index = new xmldb_index('usercontextrole', XMLDB_INDEX_NOTUNIQUE, array('userid', 'contextid', 'roleid'));

        // Conditionally launch add index usercontextrole
        if (!$dbman->index_exists($table, $index)) {
            $dbman->add_index($table, $index);
        }

        // Main savepoint reached
        upgrade_main_savepoint(true, 2012020200.03);
    }

    if ($oldversion < 2012020200.06) {
        // Previously we always allowed users to override their email address via the messaging system
        // We have now added a setting to allow admins to turn this this ability on and off
        // While this setting defaults to 0 (off) we're setting it to 1 (on) to maintain the behaviour for upgrading sites
        set_config('messagingallowemailoverride', 1);

        // Main savepoint reached
        upgrade_main_savepoint(true, 2012020200.06);
    }

    if ($oldversion < 2012021700.01) {
        // Changing precision of field uniquehash on table post to 255
        $table = new xmldb_table('post');
        $field = new xmldb_field('uniquehash', XMLDB_TYPE_CHAR, '255', null, XMLDB_NOTNULL, null, null, 'content');

        // Launch change of precision for field uniquehash
        $dbman->change_field_precision($table, $field);

        // Main savepoint reached
        upgrade_main_savepoint(true, 2012021700.01);
    }

    if ($oldversion < 2012021700.02) {
        // Somewhere before 1.9 summary and content column in post table were not null. In 1.9+
        // not null became false.
        $columns = $DB->get_columns('post');

        // Fix discrepancies in summary field after upgrade from 1.9
        if (array_key_exists('summary', $columns) && $columns['summary']->not_null != false) {
            $table = new xmldb_table('post');
            $summaryfield = new xmldb_field('summary', XMLDB_TYPE_TEXT, 'big', null, null, null, null, 'subject');

            if ($dbman->field_exists($table, $summaryfield)) {
                $dbman->change_field_notnull($table, $summaryfield);
            }

        }

        // Fix discrepancies in content field after upgrade from 1.9
        if (array_key_exists('content', $columns) && $columns['content']->not_null != false) {
            $table = new xmldb_table('post');
            $contentfield = new xmldb_field('content', XMLDB_TYPE_TEXT, 'big', null, null, null, null, 'summary');

            if ($dbman->field_exists($table, $contentfield)) {
                $dbman->change_field_notnull($table, $contentfield);
            }

        }

        upgrade_main_savepoint(true, 2012021700.02);
    }

    // The ability to backup user (private) files is out completely - MDL-29248
    if ($oldversion < 2012030100.01) {
        unset_config('backup_general_user_files', 'backup');
        unset_config('backup_general_user_files_locked', 'backup');
        unset_config('backup_auto_user_files', 'backup');

        upgrade_main_savepoint(true, 2012030100.01);
    }

    if ($oldversion < 2012030900.01) {
        // Migrate all numbers to signed & all texts and binaries to big size.
        // It should be safe to interrupt this and continue later.
        upgrade_mysql_fix_unsigned_and_lob_columns();

        // Main savepoint reached
        upgrade_main_savepoint(true, 2012030900.01);
    }

    if ($oldversion < 2012031500.01) {
        // Upgrade old course_allowed_modules data to be permission overrides.
        if ($CFG->restrictmodulesfor === 'all') {
            $courses = $DB->get_records_menu('course', array(), 'id', 'id, 1');
        } else if ($CFG->restrictmodulesfor === 'requested') {
            $courses = $DB->get_records_menu('course', array('restrictmodules' => 1), 'id', 'id, 1');
        } else {
            $courses = array();
        }

        if (!$dbman->table_exists('course_allowed_modules')) {
            // Upgrade must already have been run on this server. This might happen,
            // for example, during development of these changes.
            $courses = array();
        }

        $modidtoname = $DB->get_records_menu('modules', array(), 'id', 'id, name');

        $coursecount = count($courses);
        if ($coursecount) {
            $pbar = new progress_bar('allowedmods', 500, true);
            $transaction = $DB->start_delegated_transaction();
        }

        $i = 0;
        foreach ($courses as $courseid => $notused) {
            $i += 1;
            upgrade_set_timeout(60); // 1 minute per course should be fine.

            $allowedmoduleids = $DB->get_records_menu('course_allowed_modules',
            array('course' => $courseid), 'module', 'module, 1');
            if (empty($allowedmoduleids)) {
                // This seems to be the best match for backwards compatibility,
                // not necessarily with the old code in course_allowed_module function,
                // but with the code that used to be in the coures settings form.
                $allowedmoduleids = explode(',', $CFG->defaultallowedmodules);
                $allowedmoduleids = array_combine($allowedmoduleids, $allowedmoduleids);
            }

            $context = context_course::instance($courseid);

            list($roleids) = get_roles_with_cap_in_context($context, 'moodle/course:manageactivities');
            list($managerroleids) = get_roles_with_cap_in_context($context, 'moodle/site:config');
            foreach ($managerroleids as $roleid) {
                unset($roleids[$roleid]);
            }

            foreach ($modidtoname as $modid => $modname) {
                if (isset($allowedmoduleids[$modid])) {
                    // Module is allowed, no worries.
                    continue;
                }

                $capability = 'mod/' . $modname . ':addinstance';
                foreach ($roleids as $roleid) {
                    assign_capability($capability, CAP_PREVENT, $roleid, $context);
                }
            }

            $pbar->update($i, $coursecount, "Upgrading legacy course_allowed_modules data - $i/$coursecount.");
        }

        if ($coursecount) {
            $transaction->allow_commit();
        }

        upgrade_main_savepoint(true, 2012031500.01);
    }

    if ($oldversion < 2012031500.02) {

        // Define field restrictmodules to be dropped from course
        $table = new xmldb_table('course');
        $field = new xmldb_field('restrictmodules');

        // Conditionally launch drop field requested
        if ($dbman->field_exists($table, $field)) {
            $dbman->drop_field($table, $field);
        }

        upgrade_main_savepoint(true, 2012031500.02);
    }

    if ($oldversion < 2012031500.03) {

        // Define table course_allowed_modules to be dropped
        $table = new xmldb_table('course_allowed_modules');

        // Conditionally launch drop table for course_allowed_modules
        if ($dbman->table_exists($table)) {
            $dbman->drop_table($table);
        }

        upgrade_main_savepoint(true, 2012031500.03);
    }

    if ($oldversion < 2012031500.04) {
        // Clean up the old admin settings.
        unset_config('restrictmodulesfor');
        unset_config('restrictbydefault');
        unset_config('defaultallowedmodules');

        upgrade_main_savepoint(true, 2012031500.04);
    }

    if ($oldversion < 2012032300.02) {
        // Migrate the old admin debug setting.
        if ($CFG->debug == 38911) {
            set_config('debug', DEBUG_DEVELOPER);
        } else if ($CFG->debug == 6143) {
            set_config('debug', DEBUG_ALL);
        }
        upgrade_main_savepoint(true, 2012032300.02);
    }

    if ($oldversion < 2012042300.00) {
        // This change makes the course_section index unique.

        // xmldb does not allow changing index uniqueness - instead we must drop
        // index then add it again
        $table = new xmldb_table('course_sections');
        $index = new xmldb_index('course_section', XMLDB_INDEX_NOTUNIQUE, array('course', 'section'));

        // Conditionally launch drop index course_section
        if ($dbman->index_exists($table, $index)) {
            $dbman->drop_index($table, $index);
        }

        // Look for any duplicate course_sections entries. There should not be
        // any but on some busy systems we found a few, maybe due to previous
        // bugs.
        $transaction = $DB->start_delegated_transaction();
        $rs = $DB->get_recordset_sql('
                SELECT DISTINCT
                    cs.id, cs.course
                FROM
                    {course_sections} cs
                    INNER JOIN {course_sections} older
                        ON cs.course = older.course AND cs.section = older.section
                        AND older.id < cs.id');
        foreach ($rs as $rec) {
            $DB->delete_records('course_sections', array('id' => $rec->id));
            // We can't use rebuild_course_cache() here because introducing sectioncache later
            // so reset modinfo manually.
            $DB->set_field('course', 'modinfo', null, array('id' => $rec->course));
        }
        $rs->close();
        $transaction->allow_commit();

        // Define index course_section (unique) to be added to course_sections
        $index = new xmldb_index('course_section', XMLDB_INDEX_UNIQUE, array('course', 'section'));

        // Conditionally launch add index course_section
        if (!$dbman->index_exists($table, $index)) {
            $dbman->add_index($table, $index);
        }

        // Main savepoint reached
        upgrade_main_savepoint(true, 2012042300.00);
    }

    if ($oldversion < 2012042300.02) {
        require_once($CFG->dirroot.'/completion/criteria/completion_criteria.php');
        // Delete orphaned criteria which were left when modules were removed
        if ($DB->get_dbfamily() === 'mysql') {
            $sql = "DELETE cc FROM {course_completion_criteria} cc
                    LEFT JOIN {course_modules} cm ON cm.id = cc.moduleinstance
                    WHERE cm.id IS NULL AND cc.criteriatype = ".COMPLETION_CRITERIA_TYPE_ACTIVITY;
        } else {
            $sql = "DELETE FROM {course_completion_criteria}
                    WHERE NOT EXISTS (
                        SELECT 'x' FROM {course_modules}
                        WHERE {course_modules}.id = {course_completion_criteria}.moduleinstance)
                    AND {course_completion_criteria}.criteriatype = ".COMPLETION_CRITERIA_TYPE_ACTIVITY;
        }
        $DB->execute($sql);

        // Main savepoint reached
        upgrade_main_savepoint(true, 2012042300.02);
    }

    if ($oldversion < 2012050300.01) {
        // Make sure deleted users do not have picture flag.
        $DB->set_field('user', 'picture', 0, array('deleted'=>1, 'picture'=>1));
        upgrade_main_savepoint(true, 2012050300.01);
    }

    if ($oldversion < 2012050300.02) {

        // Changing precision of field picture on table user to (10)
        $table = new xmldb_table('user');
        $field = new xmldb_field('picture', XMLDB_TYPE_INTEGER, '10', null, XMLDB_NOTNULL, null, '0', 'secret');

        // Launch change of precision for field picture
        $dbman->change_field_precision($table, $field);

        // Main savepoint reached
        upgrade_main_savepoint(true, 2012050300.02);
    }

    if ($oldversion < 2012050300.03) {

        // Define field coursedisplay to be added to course
        $table = new xmldb_table('course');
        $field = new xmldb_field('coursedisplay', XMLDB_TYPE_INTEGER, '2', null, XMLDB_NOTNULL, null, '0', 'completionnotify');

        // Conditionally launch add field coursedisplay
        if (!$dbman->field_exists($table, $field)) {
            $dbman->add_field($table, $field);
        }

        // Main savepoint reached
        upgrade_main_savepoint(true, 2012050300.03);
    }

    if ($oldversion < 2012050300.04) {

        // Define table course_display to be dropped
        $table = new xmldb_table('course_display');

        // Conditionally launch drop table for course_display
        if ($dbman->table_exists($table)) {
            $dbman->drop_table($table);
        }

        // Main savepoint reached
        upgrade_main_savepoint(true, 2012050300.04);
    }

    if ($oldversion < 2012050300.05) {

        // Clean up removed admin setting.
        unset_config('navlinkcoursesections');

        upgrade_main_savepoint(true, 2012050300.05);
    }

    if ($oldversion < 2012050400.01) {

        // Define index sortorder (not unique) to be added to course
        $table = new xmldb_table('course');
        $index = new xmldb_index('sortorder', XMLDB_INDEX_NOTUNIQUE, array('sortorder'));

        // Conditionally launch add index sortorder
        if (!$dbman->index_exists($table, $index)) {
            $dbman->add_index($table, $index);
        }

        // Main savepoint reached
        upgrade_main_savepoint(true, 2012050400.01);
    }

    if ($oldversion < 2012050400.02) {

        // Clean up removed admin setting.
        unset_config('enablecourseajax');

        upgrade_main_savepoint(true, 2012050400.02);
    }

    if ($oldversion < 2012051100.01) {

        // Define field idnumber to be added to groups
        $table = new xmldb_table('groups');
        $field = new xmldb_field('idnumber', XMLDB_TYPE_CHAR, '100', null, XMLDB_NOTNULL, null, null, 'courseid');
        $index = new xmldb_index('idnumber', XMLDB_INDEX_NOTUNIQUE, array('idnumber'));

        // Conditionally launch add field idnumber
        if (!$dbman->field_exists($table, $field)) {
            $dbman->add_field($table, $field);
        }

        // Conditionally launch add index idnumber
        if (!$dbman->index_exists($table, $index)) {
            $dbman->add_index($table, $index);
        }

        // Define field idnumber to be added to groupings
        $table = new xmldb_table('groupings');
        $field = new xmldb_field('idnumber', XMLDB_TYPE_CHAR, '100', null, XMLDB_NOTNULL, null, null, 'name');
        $index = new xmldb_index('idnumber', XMLDB_INDEX_NOTUNIQUE, array('idnumber'));

        // Conditionally launch add field idnumber
        if (!$dbman->field_exists($table, $field)) {
            $dbman->add_field($table, $field);
        }

        // Conditionally launch add index idnumber
        if (!$dbman->index_exists($table, $index)) {
            $dbman->add_index($table, $index);
        }

        // Main savepoint reached
        upgrade_main_savepoint(true, 2012051100.01);
    }

    if ($oldversion < 2012051100.03) {

        // Amend course table to add sectioncache cache
        $table = new xmldb_table('course');
        $field = new xmldb_field('sectioncache', XMLDB_TYPE_TEXT, null, null, null, null, null, 'showgrades');
        if (!$dbman->field_exists($table, $field)) {
            $dbman->add_field($table, $field);
        }

        // Amend course_sections to add date, time and groupingid availability
        // conditions and a setting about whether to show them
        $table = new xmldb_table('course_sections');
        $field = new xmldb_field('availablefrom', XMLDB_TYPE_INTEGER, '10', null, XMLDB_NOTNULL, null, '0', 'visible');
        if (!$dbman->field_exists($table, $field)) {
            $dbman->add_field($table, $field);
        }
        $field = new xmldb_field('availableuntil', XMLDB_TYPE_INTEGER, '10', null, XMLDB_NOTNULL, null, '0', 'availablefrom');
        if (!$dbman->field_exists($table, $field)) {
            $dbman->add_field($table, $field);
        }
        $field = new xmldb_field('showavailability', XMLDB_TYPE_INTEGER, '1', null, XMLDB_NOTNULL, null, '0', 'availableuntil');
        // Conditionally launch add field showavailability
        if (!$dbman->field_exists($table, $field)) {
            $dbman->add_field($table, $field);
        }
        $field = new xmldb_field('groupingid', XMLDB_TYPE_INTEGER, '10', null, XMLDB_NOTNULL, null, '0', 'showavailability');
        // Conditionally launch add field groupingid
        if (!$dbman->field_exists($table, $field)) {
            $dbman->add_field($table, $field);
        }

        // Add course_sections_availability to add completion & grade availability conditions
        $table = new xmldb_table('course_sections_availability');

        $table->add_field('id', XMLDB_TYPE_INTEGER, '10', null, XMLDB_NOTNULL, XMLDB_SEQUENCE, null);
        $table->add_field('coursesectionid', XMLDB_TYPE_INTEGER, '10', null, XMLDB_NOTNULL, null, null);
        $table->add_field('sourcecmid', XMLDB_TYPE_INTEGER, '10', null, null, null, null);
        $table->add_field('requiredcompletion', XMLDB_TYPE_INTEGER, '1', null, null, null, null);
        $table->add_field('gradeitemid', XMLDB_TYPE_INTEGER, '10', null, null, null, null);
        $table->add_field('grademin', XMLDB_TYPE_NUMBER, '10, 5', null, null, null, null);
        $table->add_field('grademax', XMLDB_TYPE_NUMBER, '10, 5', null, null, null, null);

        $table->add_key('primary', XMLDB_KEY_PRIMARY, array('id'));
        $table->add_key('coursesectionid', XMLDB_KEY_FOREIGN, array('coursesectionid'), 'course_sections', array('id'));
        $table->add_key('sourcecmid', XMLDB_KEY_FOREIGN, array('sourcecmid'), 'course_modules', array('id'));
        $table->add_key('gradeitemid', XMLDB_KEY_FOREIGN, array('gradeitemid'), 'grade_items', array('id'));

        if (!$dbman->table_exists($table)) {
            $dbman->create_table($table);
        }

        // Main savepoint reached
        upgrade_main_savepoint(true, 2012051100.03);
    }

    if ($oldversion < 2012052100.00) {

        // Define field referencefileid to be added to files.
        $table = new xmldb_table('files');

        // Define field referencefileid to be added to files.
        $field = new xmldb_field('referencefileid', XMLDB_TYPE_INTEGER, '10', null, null, null, null, 'sortorder');

        // Conditionally launch add field referencefileid.
        if (!$dbman->field_exists($table, $field)) {
            $dbman->add_field($table, $field);
        }

        // Define field referencelastsync to be added to files.
        $field = new xmldb_field('referencelastsync', XMLDB_TYPE_INTEGER, '10', null, null, null, null, 'referencefileid');

        // Conditionally launch add field referencelastsync.
        if (!$dbman->field_exists($table, $field)) {
            $dbman->add_field($table, $field);
        }

        // Define field referencelifetime to be added to files.
        $field = new xmldb_field('referencelifetime', XMLDB_TYPE_INTEGER, '10', null, null, null, null, 'referencelastsync');

        // Conditionally launch add field referencelifetime.
        if (!$dbman->field_exists($table, $field)) {
            $dbman->add_field($table, $field);
        }

        $key = new xmldb_key('referencefileid', XMLDB_KEY_FOREIGN, array('referencefileid'), 'files_reference', array('id'));
        // Launch add key referencefileid
        $dbman->add_key($table, $key);

        // Define table files_reference to be created.
        $table = new xmldb_table('files_reference');

        // Adding fields to table files_reference.
        $table->add_field('id', XMLDB_TYPE_INTEGER, '10', null, XMLDB_NOTNULL, XMLDB_SEQUENCE, null);
        $table->add_field('repositoryid', XMLDB_TYPE_INTEGER, '10', null, XMLDB_NOTNULL, null, null);
        $table->add_field('lastsync', XMLDB_TYPE_INTEGER, '10', null, null, null, null);
        $table->add_field('lifetime', XMLDB_TYPE_INTEGER, '10', null, null, null, null);
        $table->add_field('reference', XMLDB_TYPE_TEXT, null, null, null, null, null);

        // Adding keys to table files_reference.
        $table->add_key('primary', XMLDB_KEY_PRIMARY, array('id'));
        $table->add_key('repositoryid', XMLDB_KEY_FOREIGN, array('repositoryid'), 'repository_instances', array('id'));

        // Conditionally launch create table for files_reference
        if (!$dbman->table_exists($table)) {
            $dbman->create_table($table);
        }

        // Main savepoint reached
        upgrade_main_savepoint(true, 2012052100.00);
    }

    if ($oldversion < 2012052500.03) { // fix invalid course_completion_records MDL-27368
        //first get all instances of duplicate records
        $sql = 'SELECT userid, course FROM {course_completions} WHERE (deleted IS NULL OR deleted <> 1) GROUP BY userid, course HAVING (count(id) > 1)';
        $duplicates = $DB->get_recordset_sql($sql, array());

        foreach ($duplicates as $duplicate) {
            $pointer = 0;
            //now get all the records for this user/course
            $sql = 'userid = ? AND course = ? AND (deleted IS NULL OR deleted <> 1)';
            $completions = $DB->get_records_select('course_completions', $sql,
                array($duplicate->userid, $duplicate->course), 'timecompleted DESC, timestarted DESC');
            $needsupdate = false;
            $origcompletion = null;
            foreach ($completions as $completion) {
                $pointer++;
                if ($pointer === 1) { //keep 1st record but delete all others.
                    $origcompletion = $completion;
                } else {
                    //we need to keep the "oldest" of all these fields as the valid completion record.
                    $fieldstocheck = array('timecompleted', 'timestarted', 'timeenrolled');
                    foreach ($fieldstocheck as $f) {
                        if ($origcompletion->$f > $completion->$f) {
                            $origcompletion->$f = $completion->$f;
                            $needsupdate = true;
                        }
                    }
                    $DB->delete_records('course_completions', array('id'=>$completion->id));
                }
            }
            if ($needsupdate) {
                $DB->update_record('course_completions', $origcompletion);
            }
        }

        // Main savepoint reached
        upgrade_main_savepoint(true, 2012052500.03);
    }

    if ($oldversion < 2012052900.00) {
        // Clean up all duplicate records in the course_completions table in preparation
        // for adding a new index there.
        upgrade_course_completion_remove_duplicates(
            'course_completions',
            array('userid', 'course'),
            array('timecompleted', 'timestarted', 'timeenrolled')
        );

        // Main savepoint reached
        upgrade_main_savepoint(true, 2012052900.00);
    }

    if ($oldversion < 2012052900.01) {
        // Add indexes to prevent new duplicates in the course_completions table.
        // Define index useridcourse (unique) to be added to course_completions
        $table = new xmldb_table('course_completions');
        $index = new xmldb_index('useridcourse', XMLDB_INDEX_UNIQUE, array('userid', 'course'));

        // Conditionally launch add index useridcourse
        if (!$dbman->index_exists($table, $index)) {
            $dbman->add_index($table, $index);
        }

        // Main savepoint reached
        upgrade_main_savepoint(true, 2012052900.01);
    }

    if ($oldversion < 2012052900.02) {
        // Clean up all duplicate records in the course_completion_crit_compl table in preparation
        // for adding a new index there.
        upgrade_course_completion_remove_duplicates(
            'course_completion_crit_compl',
            array('userid', 'course', 'criteriaid'),
            array('timecompleted')
        );

        // Main savepoint reached
        upgrade_main_savepoint(true, 2012052900.02);
    }

    if ($oldversion < 2012052900.03) {
        // Add indexes to prevent new duplicates in the course_completion_crit_compl table.
        // Define index useridcoursecriteraid (unique) to be added to course_completion_crit_compl
        $table = new xmldb_table('course_completion_crit_compl');
        $index = new xmldb_index('useridcoursecriteraid', XMLDB_INDEX_UNIQUE, array('userid', 'course', 'criteriaid'));

        // Conditionally launch add index useridcoursecriteraid
        if (!$dbman->index_exists($table, $index)) {
            $dbman->add_index($table, $index);
        }

        // Main savepoint reached
        upgrade_main_savepoint(true, 2012052900.03);
    }

    if ($oldversion < 2012052900.04) {
        // Clean up all duplicate records in the course_completion_aggr_methd table in preparation
        // for adding a new index there.
        upgrade_course_completion_remove_duplicates(
            'course_completion_aggr_methd',
            array('course', 'criteriatype')
        );

        // Main savepoint reached
        upgrade_main_savepoint(true, 2012052900.04);
    }

    if ($oldversion < 2012052900.05) {
        // Add indexes to prevent new duplicates in the course_completion_aggr_methd table.
        // Define index coursecriteratype (unique) to be added to course_completion_aggr_methd
        $table = new xmldb_table('course_completion_aggr_methd');
        $index = new xmldb_index('coursecriteriatype', XMLDB_INDEX_UNIQUE, array('course', 'criteriatype'));

        // Conditionally launch add index coursecriteratype
        if (!$dbman->index_exists($table, $index)) {
            $dbman->add_index($table, $index);
        }

        // Main savepoint reached
        upgrade_main_savepoint(true, 2012052900.05);
    }

    if ($oldversion < 2012060600.01) {
        // Add field referencehash to files_reference
        $table = new xmldb_table('files_reference');
        $field = new xmldb_field('referencehash', XMLDB_TYPE_CHAR, '40', null, XMLDB_NOTNULL, null, null, 'reference');
        if (!$dbman->field_exists($table, $field)) {
            $dbman->add_field($table, $field);
        }
        upgrade_main_savepoint(true, 2012060600.01);
    }

    if ($oldversion < 2012060600.02) {
        // Populate referencehash field with SHA1 hash of the reference - this shoudl affect only 2.3dev sites
        // that were using the feature for testing. Production sites have the table empty.
        $rs = $DB->get_recordset('files_reference', null, '', 'id, reference');
        foreach ($rs as $record) {
            $hash = sha1($record->reference);
            $DB->set_field('files_reference', 'referencehash', $hash, array('id' => $record->id));
        }
        $rs->close();

        upgrade_main_savepoint(true, 2012060600.02);
    }

    if ($oldversion < 2012060600.03) {
        // Merge duplicate records in files_reference that were created during the development
        // phase at 2.3dev sites. This is needed so we can create the unique index over
        // (repositoryid, referencehash) fields.
        $sql = "SELECT repositoryid, referencehash, MIN(id) AS minid
                  FROM {files_reference}
              GROUP BY repositoryid, referencehash
                HAVING COUNT(*) > 1";
        $duprs = $DB->get_recordset_sql($sql);
        foreach ($duprs as $duprec) {
            // get the list of all ids in {files_reference} that need to be remapped
            $dupids = $DB->get_records_select('files_reference', "repositoryid = ? AND referencehash = ? AND id > ?",
                array($duprec->repositoryid, $duprec->referencehash, $duprec->minid), '', 'id');
            $dupids = array_keys($dupids);
            // relink records in {files} that are now referring to a duplicate record
            // in {files_reference} to refer to the first one
            list($subsql, $subparams) = $DB->get_in_or_equal($dupids);
            $DB->set_field_select('files', 'referencefileid', $duprec->minid, "referencefileid $subsql", $subparams);
            // and finally remove all orphaned records from {files_reference}
            $DB->delete_records_list('files_reference', 'id', $dupids);
        }
        $duprs->close();

        upgrade_main_savepoint(true, 2012060600.03);
    }

    if ($oldversion < 2012060600.04) {
        // Add a unique index over repositoryid and referencehash fields in files_reference table
        $table = new xmldb_table('files_reference');
        $index = new xmldb_index('uq_external_file', XMLDB_INDEX_UNIQUE, array('repositoryid', 'referencehash'));

        if (!$dbman->index_exists($table, $index)) {
            $dbman->add_index($table, $index);
        }

        upgrade_main_savepoint(true, 2012060600.04);
    }

    if ($oldversion < 2012061800.01) {

        // Define field screenreader to be dropped from user
        $table = new xmldb_table('user');
        $field = new xmldb_field('ajax');

        // Conditionally launch drop field screenreader
        if ($dbman->field_exists($table, $field)) {
            $dbman->drop_field($table, $field);
        }

        // Main savepoint reached
        upgrade_main_savepoint(true, 2012061800.01);
    }

    if ($oldversion < 2012062000.00) {
        // Add field newcontextid to backup_files_template
        $table = new xmldb_table('backup_files_template');
        $field = new xmldb_field('newcontextid', XMLDB_TYPE_INTEGER, '10', null, null, null, null, 'info');

        if (!$dbman->field_exists($table, $field)) {
            $dbman->add_field($table, $field);
        }

        upgrade_main_savepoint(true, 2012062000.00);
    }

    if ($oldversion < 2012062000.01) {
        // Add field newitemid to backup_files_template
        $table = new xmldb_table('backup_files_template');
        $field = new xmldb_field('newitemid', XMLDB_TYPE_INTEGER, '10', null, null, null, null, 'newcontextid');

        if (!$dbman->field_exists($table, $field)) {
            $dbman->add_field($table, $field);
        }

        upgrade_main_savepoint(true, 2012062000.01);
    }


    // Moodle v2.3.0 release upgrade line
    // Put any upgrade step following this


    if ($oldversion < 2012062500.02) {
        // Drop some old backup tables, not used anymore

        // Define table backup_files to be dropped
        $table = new xmldb_table('backup_files');

        // Conditionally launch drop table for backup_files
        if ($dbman->table_exists($table)) {
            $dbman->drop_table($table);
        }

        // Define table backup_ids to be dropped
        $table = new xmldb_table('backup_ids');

        // Conditionally launch drop table for backup_ids
        if ($dbman->table_exists($table)) {
            $dbman->drop_table($table);
        }

        // Main savepoint reached
        upgrade_main_savepoint(true, 2012062500.02);
    }

    if ($oldversion < 2012070600.04) {
        // Define table course_modules_avail_fields to be created
        $table = new xmldb_table('course_modules_avail_fields');

        // Adding fields to table course_modules_avail_fields
        $table->add_field('id', XMLDB_TYPE_INTEGER, '10', null, XMLDB_NOTNULL, XMLDB_SEQUENCE, null);
        $table->add_field('coursemoduleid', XMLDB_TYPE_INTEGER, '10', null, XMLDB_NOTNULL, null, null);
        $table->add_field('userfield', XMLDB_TYPE_CHAR, '50', null, null, null, null);
        $table->add_field('customfieldid', XMLDB_TYPE_INTEGER, '10', null, null, null, null);
        $table->add_field('operator', XMLDB_TYPE_CHAR, '20', null, XMLDB_NOTNULL, null, null);
        $table->add_field('value', XMLDB_TYPE_CHAR, '255', null, XMLDB_NOTNULL, null, null);

        // Adding keys to table course_modules_avail_fields
        $table->add_key('primary', XMLDB_KEY_PRIMARY, array('id'));
        $table->add_key('coursemoduleid', XMLDB_KEY_FOREIGN, array('coursemoduleid'), 'course_modules', array('id'));

        // Conditionally launch create table for course_modules_avail_fields
        if (!$dbman->table_exists($table)) {
            $dbman->create_table($table);
        }

        // Main savepoint reached
        upgrade_main_savepoint(true, 2012070600.04);
    }

    if ($oldversion < 2012070600.05) {
        // Define table course_sections_avail_fields to be created
        $table = new xmldb_table('course_sections_avail_fields');

        // Adding fields to table course_sections_avail_fields
        $table->add_field('id', XMLDB_TYPE_INTEGER, '10', null, XMLDB_NOTNULL, XMLDB_SEQUENCE, null);
        $table->add_field('coursesectionid', XMLDB_TYPE_INTEGER, '10', null, XMLDB_NOTNULL, null, null);
        $table->add_field('userfield', XMLDB_TYPE_CHAR, '50', null, null, null, null);
        $table->add_field('customfieldid', XMLDB_TYPE_INTEGER, '10', null, null, null, null);
        $table->add_field('operator', XMLDB_TYPE_CHAR, '20', null, XMLDB_NOTNULL, null, null);
        $table->add_field('value', XMLDB_TYPE_CHAR, '255', null, XMLDB_NOTNULL, null, null);

        // Adding keys to table course_sections_avail_fields
        $table->add_key('primary', XMLDB_KEY_PRIMARY, array('id'));
        $table->add_key('coursesectionid', XMLDB_KEY_FOREIGN, array('coursesectionid'), 'course_sections', array('id'));

        // Conditionally launch create table for course_sections_avail_fields
        if (!$dbman->table_exists($table)) {
            $dbman->create_table($table);
        }

        // Main savepoint reached
        upgrade_main_savepoint(true, 2012070600.05);
    }

    if ($oldversion < 2012070600.06) {

        // Drop "deleted" fields
        $table = new xmldb_table('course_completions');
        $field = new xmldb_field('timenotified');
        $field = new xmldb_field('deleted');

        // Conditionally launch drop field deleted from course_completions
        if ($dbman->field_exists($table, $field)) {
            $dbman->drop_field($table, $field);
        }

        $field = new xmldb_field('timenotified');
        // Conditionally launch drop field timenotified from course_completions
        if ($dbman->field_exists($table, $field)) {
            $dbman->drop_field($table, $field);
        }

        // Main savepoint reached
        upgrade_main_savepoint(true, 2012070600.06);
    }

    if ($oldversion < 2012070600.07) {
        $table = new xmldb_table('course_completion_crit_compl');
        $field = new xmldb_field('deleted');

        // Conditionally launch drop field deleted from course_completion_crit_compl
        if ($dbman->field_exists($table, $field)) {
            $dbman->drop_field($table, $field);
        }
        // Main savepoint reached
        upgrade_main_savepoint(true, 2012070600.07);
    }

    if ($oldversion < 2012070600.08) {

        // Drop unused table "course_completion_notify"
        $table = new xmldb_table('course_completion_notify');

        // Conditionally launch drop table course_completion_notify
        if ($dbman->table_exists($table)) {
            $dbman->drop_table($table);
        }

        // Main savepoint reached
        upgrade_main_savepoint(true, 2012070600.08);
     }

    if ($oldversion < 2012070600.09) {

        // Define index path (not unique) to be added to context
        $table = new xmldb_table('context');
        $index = new xmldb_index('path', XMLDB_INDEX_NOTUNIQUE, array('path'), array('varchar_pattern_ops'));

        // Recreate index with new pattern hint
        if ($DB->get_dbfamily() === 'postgres') {
            if ($dbman->index_exists($table, $index)) {
                $dbman->drop_index($table, $index);
            }
            $dbman->add_index($table, $index);
        }

        // Main savepoint reached
        upgrade_main_savepoint(true, 2012070600.09);
    }

    if ($oldversion < 2012070600.10) {

        // Define index name (unique) to be dropped form role
        $table = new xmldb_table('role');
        $index = new xmldb_index('name', XMLDB_INDEX_UNIQUE, array('name'));

        // Conditionally launch drop index name
        if ($dbman->index_exists($table, $index)) {
            $dbman->drop_index($table, $index);
        }

        // Main savepoint reached
        upgrade_main_savepoint(true, 2012070600.10);
    }

    if ($oldversion < 2012070600.11) {

        // Define index component-itemid-userid (not unique) to be added to role_assignments
        $table = new xmldb_table('role_assignments');
        $index = new xmldb_index('component-itemid-userid', XMLDB_INDEX_NOTUNIQUE, array('component', 'itemid', 'userid'));

        // Conditionally launch add index component-itemid-userid
        if (!$dbman->index_exists($table, $index)) {
            $dbman->add_index($table, $index);
        }

        // Main savepoint reached
        upgrade_main_savepoint(true, 2012070600.11);
    }

    if ($oldversion < 2012071900.01) {
        // Cleanup after simpeltests tool
        capabilities_cleanup('tool_unittest');
        unset_all_config_for_plugin('tool_unittest');

        upgrade_main_savepoint(true, 2012071900.01);
    }

    if ($oldversion < 2012072400.00) {
        // Remove obsolete xhtml strict setting - use THEME->doctype in theme config if necessary,
        // see theme_config->doctype in lib/outputlib.php for more details.
        unset_config('xmlstrictheaders');
        upgrade_main_savepoint(true, 2012072400.00);
    }

    if ($oldversion < 2012072401.00) {

        // Saves orphaned questions from the Dark Side
        upgrade_save_orphaned_questions();

        // Main savepoint reached
        upgrade_main_savepoint(true, 2012072401.00);
    }

    if ($oldversion < 2012072600.01) {
        // Handle events with empty eventtype //MDL-32827

        $DB->set_field('event', 'eventtype', 'site', array('eventtype' => '', 'courseid' => $SITE->id));
        $DB->set_field_select('event', 'eventtype', 'due', "eventtype = '' AND courseid != 0 AND groupid = 0 AND (modulename = 'assignment' OR modulename = 'assign')");
        $DB->set_field_select('event', 'eventtype', 'course', "eventtype = '' AND courseid != 0 AND groupid = 0");
        $DB->set_field_select('event', 'eventtype', 'group', "eventtype = '' AND groupid != 0");
        $DB->set_field_select('event', 'eventtype', 'user', "eventtype = '' AND userid != 0");

        // Main savepoint reached
        upgrade_main_savepoint(true, 2012072600.01);
    }

    if ($oldversion < 2012080200.02) {
        // Drop obsolete question upgrade field that should have been added to the install.xml.
        $table = new xmldb_table('question');
        $field = new xmldb_field('oldquestiontextformat', XMLDB_TYPE_INTEGER, '2', null, XMLDB_NOTNULL, null, '0');

        if ($dbman->field_exists($table, $field)) {
            $dbman->drop_field($table, $field);
        }

        upgrade_main_savepoint(true, 2012080200.02);
    }

    if ($oldversion < 2012081400.01) {
        // Move the ability to disable blogs to its own setting MDL-25012.

        if (isset($CFG->bloglevel)) {
            // Only change settings if existing setting was set.
            if (empty($CFG->bloglevel)) {
                set_config('enableblogs', 0);
                // Now set the bloglevel to a valid setting as the disabled setting has been removed.
                // This prevents confusing results when users enable the blog system in future.
                set_config('bloglevel', BLOG_USER_LEVEL);
            } else {
                set_config('enableblogs', 1);
            }
        }

        // Main savepoint reached
        upgrade_main_savepoint(true, 2012081400.01);
    }

    if ($oldversion < 2012081600.01) {
        // Delete removed setting - Google Maps API V2 will not work in 2013.
        unset_config('googlemapkey');
        upgrade_main_savepoint(true, 2012081600.01);
    }

    if ($oldversion < 2012082300.01) {
        // Add more custom enrol fields.
        $table = new xmldb_table('enrol');
        $field = new xmldb_field('customint5', XMLDB_TYPE_INTEGER, '10', null, null, null, null, 'customint4');

        if (!$dbman->field_exists($table, $field)) {
            $dbman->add_field($table, $field);
        }

        $field = new xmldb_field('customint6', XMLDB_TYPE_INTEGER, '10', null, null, null, null, 'customint5');
        if (!$dbman->field_exists($table, $field)) {
            $dbman->add_field($table, $field);
        }

        $field = new xmldb_field('customint7', XMLDB_TYPE_INTEGER, '10', null, null, null, null, 'customint6');
        if (!$dbman->field_exists($table, $field)) {
            $dbman->add_field($table, $field);
        }

        $field = new xmldb_field('customint8', XMLDB_TYPE_INTEGER, '10', null, null, null, null, 'customint7');
        if (!$dbman->field_exists($table, $field)) {
            $dbman->add_field($table, $field);
        }

        $field = new xmldb_field('customchar3', XMLDB_TYPE_CHAR, '1333', null, null, null, null, 'customchar2');
        if (!$dbman->field_exists($table, $field)) {
            $dbman->add_field($table, $field);
        }

        $field = new xmldb_field('customtext3', XMLDB_TYPE_TEXT, null, null, null, null, null, 'customtext2');
        if (!$dbman->field_exists($table, $field)) {
            $dbman->add_field($table, $field);
        }

        $field = new xmldb_field('customtext4', XMLDB_TYPE_TEXT, null, null, null, null, null, 'customtext3');
        if (!$dbman->field_exists($table, $field)) {
            $dbman->add_field($table, $field);
        }

        // Main savepoint reached.
        upgrade_main_savepoint(true, 2012082300.01);
    }

    if ($oldversion < 2012082300.02) {
        // Define field component to be added to groups_members
        $table = new xmldb_table('groups_members');
        $field = new xmldb_field('component', XMLDB_TYPE_CHAR, '100', null, XMLDB_NOTNULL, null, null, 'timeadded');

        // Conditionally launch add field component
        if (!$dbman->field_exists($table, $field)) {
            $dbman->add_field($table, $field);
        }

        // Define field itemid to be added to groups_members
        $field = new xmldb_field('itemid', XMLDB_TYPE_INTEGER, '10', null, XMLDB_NOTNULL, null, '0', 'component');

        // Conditionally launch add field itemid
        if (!$dbman->field_exists($table, $field)) {
            $dbman->add_field($table, $field);
        }

        // Main savepoint reached
        upgrade_main_savepoint(true, 2012082300.02);
    }

    if ($oldversion < 2012090500.00) {
        $subquery = 'SELECT b.id FROM {blog_external} b where b.id = ' . $DB->sql_cast_char2int('{post}.content', true);
        $sql = 'DELETE FROM {post}
                      WHERE {post}.module = \'blog_external\'
                            AND NOT EXISTS (' . $subquery . ')
                            AND ' . $DB->sql_isnotempty('post', 'uniquehash', false, false);
        $DB->execute($sql);
        upgrade_main_savepoint(true, 2012090500.00);
    }

    if ($oldversion < 2012090700.01) {
        // Add a category field in the course_request table
        $table = new xmldb_table('course_request');
        $field = new xmldb_field('category', XMLDB_TYPE_INTEGER, '10', null, XMLDB_NOTNULL, null, 0, 'summaryformat');
        if (!$dbman->field_exists($table, $field)) {
            $dbman->add_field($table, $field);
        }

        // Main savepoint reached.
        upgrade_main_savepoint(true, 2012090700.01);
    }

    if ($oldversion < 2012091700.00) {

        // Dropping screenreader field from user.
        $table = new xmldb_table('user');
        $field = new xmldb_field('screenreader');

        if ($dbman->field_exists($table, $field)) {
            $dbman->drop_field($table, $field);
        }

        // Main savepoint reached.
        upgrade_main_savepoint(true, 2012091700.00);
    }

    if ($oldversion < 2012092100.01) {
        // Some folders still have a sortorder set, which is used for main files but is not
        // supported by the folder resource. We reset the value here.
        $sql = 'UPDATE {files} SET sortorder = ? WHERE component = ? AND filearea = ? AND sortorder <> ?';
        $DB->execute($sql, array(0, 'mod_folder', 'content', 0));

        // Main savepoint reached.
        upgrade_main_savepoint(true, 2012092100.01);
    }

    if ($oldversion < 2012092600.00) {
        // Define index idname (unique) to be added to tag
        $table = new xmldb_table('tag');
        $index = new xmldb_index('idname', XMLDB_INDEX_UNIQUE, array('id', 'name'));

        // Conditionally launch add index idname
        if (!$dbman->index_exists($table, $index)) {
            $dbman->add_index($table, $index);
        }

        // Main savepoint reached
        upgrade_main_savepoint(true, 2012092600.00);
    }

    if ($oldversion < 2012101500.01) {
        // Find all orphaned blog associations that might exist.
        $sql = "SELECT ba.id
                  FROM {blog_association} ba
             LEFT JOIN {post} p
                    ON p.id = ba.blogid
                 WHERE p.id IS NULL";
        $orphanedrecordids = $DB->get_records_sql($sql);
        // Now delete these associations.
        foreach ($orphanedrecordids as $orphanedrecord) {
            $DB->delete_records('blog_association', array('id' => $orphanedrecord->id));
        }

        upgrade_main_savepoint(true, 2012101500.01);
    }

    if ($oldversion < 2012101800.02) {
        // Renaming backups using previous file naming convention.
        upgrade_rename_old_backup_files_using_shortname();

        // Main savepoint reached.
        upgrade_main_savepoint(true, 2012101800.02);
    }

    if ($oldversion < 2012103001.00) {
        // create new event_subscriptions table
        $table = new xmldb_table('event_subscriptions');
        $table->add_field('id', XMLDB_TYPE_INTEGER, '10', null, XMLDB_NOTNULL, XMLDB_SEQUENCE, null);
        $table->add_field('url', XMLDB_TYPE_CHAR, '255', null, XMLDB_NOTNULL, null, null);
        $table->add_field('courseid', XMLDB_TYPE_INTEGER, '10', null, XMLDB_NOTNULL, null, '0');
        $table->add_field('groupid', XMLDB_TYPE_INTEGER, '10', null, XMLDB_NOTNULL, null, '0');
        $table->add_field('userid', XMLDB_TYPE_INTEGER, '10', null, XMLDB_NOTNULL, null, '0');
        $table->add_field('pollinterval', XMLDB_TYPE_INTEGER, '10', null, XMLDB_NOTNULL, null, '0');
        $table->add_field('lastupdated', XMLDB_TYPE_INTEGER, '10', null, null, null, null);
        $table->add_field('name', XMLDB_TYPE_CHAR, '255', null, XMLDB_NOTNULL, null, null);
        $table->add_key('primary', XMLDB_KEY_PRIMARY, array('id'));
        if (!$dbman->table_exists($table)) {
            $dbman->create_table($table);
        }
        // Main savepoint reached
        upgrade_main_savepoint(true, 2012103001.00);
    }

    if ($oldversion < 2012103002.00) {
        // Add subscription field to the event table
        $table = new xmldb_table('event');
        $field = new xmldb_field('subscriptionid', XMLDB_TYPE_INTEGER, '10', null, null, null, null, 'timemodified');

        // Conditionally launch add field subscriptionid
        if (!$dbman->field_exists($table, $field)) {
            $dbman->add_field($table, $field);
        }
        upgrade_main_savepoint(true, 2012103002.00);
    }

    if ($oldversion < 2012103003.00) {
        // Fix uuid field in event table to match RFC-2445 UID property
        $table = new xmldb_table('event');
        $field = new xmldb_field('uuid', XMLDB_TYPE_CHAR, '255', null, XMLDB_NOTNULL, null, null, 'visible');
        if ($dbman->field_exists($table, $field)) {
            // Changing precision of field uuid on table event to (255)
            $dbman->change_field_precision($table, $field);
        }
        // Main savepoint reached
        upgrade_main_savepoint(true, 2012103003.00);
    }

    if ($oldversion < 2012110200.00) {

        // Define table course_format_options to be created
        $table = new xmldb_table('course_format_options');

        // Adding fields to table course_format_options
        $table->add_field('id', XMLDB_TYPE_INTEGER, '10', null, XMLDB_NOTNULL, XMLDB_SEQUENCE, null);
        $table->add_field('courseid', XMLDB_TYPE_INTEGER, '10', null, XMLDB_NOTNULL, null, null);
        $table->add_field('format', XMLDB_TYPE_CHAR, '21', null, XMLDB_NOTNULL, null, null);
        $table->add_field('sectionid', XMLDB_TYPE_INTEGER, '10', null, XMLDB_NOTNULL, null, '0', 'format');
        $table->add_field('name', XMLDB_TYPE_CHAR, '100', null, XMLDB_NOTNULL, null, null);
        $table->add_field('value', XMLDB_TYPE_TEXT, null, null, null, null, null);

        // Adding keys to table course_format_options
        $table->add_key('primary', XMLDB_KEY_PRIMARY, array('id'));
        $table->add_key('courseid', XMLDB_KEY_FOREIGN, array('courseid'), 'course', array('id'));

        // Adding indexes to table course_format_options
        $table->add_index('formatoption', XMLDB_INDEX_UNIQUE, array('courseid', 'format', 'sectionid', 'name'));

        // Conditionally launch create table for course_format_options
        if (!$dbman->table_exists($table)) {
            $dbman->create_table($table);
        }

        // Changing type of field format on table course to char with length 21
        $table = new xmldb_table('course');
        $field = new xmldb_field('format', XMLDB_TYPE_CHAR, '21', null, XMLDB_NOTNULL, null, 'topics', 'summaryformat');

        // Launch change of type for field format
        $dbman->change_field_type($table, $field);

        // Main savepoint reached
        upgrade_main_savepoint(true, 2012110200.00);
    }

    if ($oldversion < 2012110201.00) {

        // Copy fields 'coursedisplay', 'numsections', 'hiddensections' from table {course}
        // to table {course_format_options} as the additional format options
        $fields = array();
        $table = new xmldb_table('course');
        foreach (array('coursedisplay', 'numsections', 'hiddensections') as $fieldname) {
            // first check that fields still exist
            $field = new xmldb_field($fieldname);
            if ($dbman->field_exists($table, $field)) {
                $fields[] = $fieldname;
            }
        }

        if (!empty($fields)) {
            $transaction = $DB->start_delegated_transaction();
            $rs = $DB->get_recordset_sql('SELECT id, format, '. join(',', $fields).'
                FROM {course}
                WHERE format <> ? AND format <> ?',
                array('scorm', 'social'));
            // (do not copy fields from scrom and social formats, we already know that they are not used)
            foreach ($rs as $rec) {
                foreach ($fields as $field) {
                    try {
                        $DB->insert_record('course_format_options',
                                array(
                                    'courseid'  => $rec->id,
                                    'format'    => $rec->format,
                                    'sectionid' => 0,
                                    'name'      => $field,
                                    'value'     => $rec->$field
                                ));
                    } catch (dml_exception $e) {
                        // index 'courseid,format,sectionid,name' violation
                        // continue; the entry in course_format_options already exists, use it
                    }
                }
            }
            $rs->close();
            $transaction->allow_commit();

            // Drop fields from table course
            foreach ($fields as $fieldname) {
                $field = new xmldb_field($fieldname);
                $dbman->drop_field($table, $field);
            }
        }

        // Main savepoint reached
        upgrade_main_savepoint(true, 2012110201.00);
    }

    if ($oldversion < 2012110700.01) {

        // Define field caller_component to be added to portfolio_log.
        $table = new xmldb_table('portfolio_log');
        $field = new xmldb_field('caller_component', XMLDB_TYPE_CHAR, '255', null, null, null, null, 'caller_file');

        // Conditionally launch add field caller_component.
        if (!$dbman->field_exists($table, $field)) {
            $dbman->add_field($table, $field);
        }

        // Main savepoint reached.
        upgrade_main_savepoint(true, 2012110700.01);
    }

    if ($oldversion < 2012111200.00) {

        // Define table temp_enroled_template to be created
        $table = new xmldb_table('temp_enroled_template');

        // Adding fields to table temp_enroled_template
        $table->add_field('id', XMLDB_TYPE_INTEGER, '10', null, XMLDB_NOTNULL, XMLDB_SEQUENCE, null);
        $table->add_field('userid', XMLDB_TYPE_INTEGER, '10', null, XMLDB_NOTNULL, null, '0');
        $table->add_field('courseid', XMLDB_TYPE_INTEGER, '10', null, XMLDB_NOTNULL, null, '0');
        $table->add_field('roleid', XMLDB_TYPE_INTEGER, '10', null, XMLDB_NOTNULL, null, null);

        // Adding keys to table temp_enroled_template
        $table->add_key('primary', XMLDB_KEY_PRIMARY, array('id'));

        // Adding indexes to table temp_enroled_template
        $table->add_index('userid', XMLDB_INDEX_NOTUNIQUE, array('userid'));
        $table->add_index('courseid', XMLDB_INDEX_NOTUNIQUE, array('courseid'));
        $table->add_index('roleid', XMLDB_INDEX_NOTUNIQUE, array('roleid'));

        // Conditionally launch create table for temp_enroled_template
        if (!$dbman->table_exists($table)) {
            $dbman->create_table($table);
        }

        // Define table temp_log_template to be created
        $table = new xmldb_table('temp_log_template');

        // Adding fields to table temp_log_template
        $table->add_field('id', XMLDB_TYPE_INTEGER, '10', null, XMLDB_NOTNULL, XMLDB_SEQUENCE, null);
        $table->add_field('userid', XMLDB_TYPE_INTEGER, '10', null, XMLDB_NOTNULL, null, '0');
        $table->add_field('course', XMLDB_TYPE_INTEGER, '10', null, XMLDB_NOTNULL, null, '0');
        $table->add_field('action', XMLDB_TYPE_CHAR, '40', null, XMLDB_NOTNULL, null, null);

        // Adding keys to table temp_log_template
        $table->add_key('primary', XMLDB_KEY_PRIMARY, array('id'));

        // Adding indexes to table temp_log_template
        $table->add_index('action', XMLDB_INDEX_NOTUNIQUE, array('action'));
        $table->add_index('course', XMLDB_INDEX_NOTUNIQUE, array('course'));
        $table->add_index('user', XMLDB_INDEX_NOTUNIQUE, array('userid'));
        $table->add_index('usercourseaction', XMLDB_INDEX_NOTUNIQUE, array('userid', 'course', 'action'));

        // Conditionally launch create table for temp_log_template
        if (!$dbman->table_exists($table)) {
            $dbman->create_table($table);
        }

        // Main savepoint reached
        upgrade_main_savepoint(true, 2012111200.00);
    }

    if ($oldversion < 2012111200.01) {
        // Force the rebuild of the cache of every courses, some cached information could contain wrong icon references.
        $DB->execute('UPDATE {course} set modinfo = ?, sectioncache = ?', array(null, null));

        // Main savepoint reached.
        upgrade_main_savepoint(true, 2012111200.01);
    }

    if ($oldversion < 2012111601.01) {
        // Clea up after old shared memory caching support.
        unset_config('cachetype');
        unset_config('rcache');
        unset_config('rcachettl');
        unset_config('intcachemax');
        unset_config('memcachedhosts');
        unset_config('memcachedpconn');

        // Main savepoint reached.
        upgrade_main_savepoint(true, 2012111601.01);
    }

    if ($oldversion < 2012112100.00) {

        // Define field eventtype to be added to event_subscriptions.
        $table = new xmldb_table('event_subscriptions');
        $field = new xmldb_field('eventtype', XMLDB_TYPE_CHAR, '20', null, XMLDB_NOTNULL, null, null, 'userid');

        // Conditionally launch add field eventtype.
        if (!$dbman->field_exists($table, $field)) {
            $dbman->add_field($table, $field);
        }

        // Main savepoint reached.
        upgrade_main_savepoint(true, 2012112100.00);
    }

    // Moodle v2.4.0 release upgrade line
    // Put any upgrade step following this


    if ($oldversion < 2012120300.01) {
        // Make sure site-course has format='site' //MDL-36840

        if ($SITE->format !== 'site') {
            $DB->set_field('course', 'format', 'site', array('id' => $SITE->id));
            $SITE->format = 'site';
        }

        // Main savepoint reached
        upgrade_main_savepoint(true, 2012120300.01);
    }

    if ($oldversion < 2012120300.04) {
        // Remove "_utf8" suffix from all langs in course table.
        $langs = $DB->get_records_sql("SELECT DISTINCT lang FROM {course} WHERE lang LIKE ?", array('%_utf8'));

        foreach ($langs as $lang=>$unused) {
            $newlang = str_replace('_utf8', '', $lang);
            $sql = "UPDATE {course} SET lang = :newlang WHERE lang = :lang";
            $DB->execute($sql, array('newlang'=>$newlang, 'lang'=>$lang));
        }

        // Main savepoint reached.
        upgrade_main_savepoint(true, 2012120300.04);
    }

    if ($oldversion < 2012120301.09) {
        // Add the site identifier to the cache config's file.
        $siteidentifier = $DB->get_field('config', 'value', array('name' => 'siteidentifier'));
        cache_helper::update_site_identifier($siteidentifier);

        // Main savepoint reached.
        upgrade_main_savepoint(true, 2012120301.09);
    }

    if ($oldversion < 2012120301.10) {
        // Fixing possible wrong MIME types for SMART Notebook files.
        $extensions = array('%.gallery', '%.galleryitem', '%.gallerycollection', '%.nbk', '%.notebook', '%.xbk');
        $select = $DB->sql_like('filename', '?', false);
        foreach ($extensions as $extension) {
            $DB->set_field_select(
                'files',
                'mimetype',
                'application/x-smarttech-notebook',
                $select,
                array($extension)
            );
        }

        // Main savepoint reached.
        upgrade_main_savepoint(true, 2012120301.10);
    }

    if ($oldversion < 2012120301.11) {
        // Retrieve the list of course_sections as a recordset to save memory
        $coursesections = $DB->get_recordset('course_sections', null, 'course, id', 'id, course, sequence');
        foreach ($coursesections as $coursesection) {
            // Retrieve all of the actual modules in this course and section combination to reduce DB calls
            $actualsectionmodules = $DB->get_records('course_modules',
                    array('course' => $coursesection->course, 'section' => $coursesection->id), '', 'id, section');

            // Break out the current sequence so that we can compare it
            $currentsequence = explode(',', $coursesection->sequence);
            $newsequence = array();

            // Check each of the modules in the current sequence
            foreach ($currentsequence as $module) {
                if (isset($actualsectionmodules[$module])) {
                    $newsequence[] = $module;
                    // We unset the actualsectionmodules so that we don't get duplicates and that we can add orphaned
                    // modules later
                    unset($actualsectionmodules[$module]);
                }
            }

            // Append any modules which have somehow been orphaned
            foreach ($actualsectionmodules as $module) {
                $newsequence[] = $module->id;
            }

            // Piece it all back together
            $sequence = implode(',', $newsequence);

            // Only update if there have been changes
            if ($sequence !== $coursesection->sequence) {
                $coursesection->sequence = $sequence;
                $DB->update_record('course_sections', $coursesection);

                // And clear the sectioncache and modinfo cache - they'll be regenerated on next use
                $course = new stdClass();
                $course->id = $coursesection->course;
                $course->sectioncache = null;
                $course->modinfo = null;
                $DB->update_record('course', $course);
            }
        }
        $coursesections->close();

        // Main savepoint reached.
        upgrade_main_savepoint(true, 2012120301.11);
    }

    if ($oldversion < 2012120301.13) {
        // Delete entries regarding invalid 'interests' option which breaks course.
        $DB->delete_records('course_sections_avail_fields', array('userfield' => 'interests'));
        $DB->delete_records('course_modules_avail_fields', array('userfield' => 'interests'));
        // Clear course cache (will be rebuilt on first visit) in case of changes to these.
        $DB->execute('UPDATE {course} set modinfo = ?, sectioncache = ?', array(null, null));

        upgrade_main_savepoint(true, 2012120301.13);
    }

    if ($oldversion < 2012120302.01) {
        // Retrieve the list of course_sections as a recordset to save memory.
        // This is to fix a regression caused by MDL-37939.
        // In this case the upgrade step is fixing records where:
        // The data in course_sections.sequence contains the correct module id
        // The section field for on the course modules table may have been updated to point to the incorrect id.

        // This query is looking for sections where the sequence is not in sync with the course_modules table.
        // The syntax for the like query is looking for a value in a comma separated list.
        // It adds a comma to either site of the list and then searches for LIKE '%,id,%'.
        $sequenceconcat = $DB->sql_concat("','", 's.sequence', "','");
        $moduleconcat = $DB->sql_concat("'%,'", 'cm.id', "',%'");
        $sql = 'SELECT s2.id, s2.course, s2.sequence
                FROM {course_sections} s2
                JOIN(
                    SELECT DISTINCT s.id
                    FROM
                    {course_modules} cm
                    JOIN {course_sections} s
                    ON
                        cm.course = s.course
                    WHERE cm.section != s.id AND ' . $sequenceconcat . ' LIKE ' . $moduleconcat . '
                ) d
                ON s2.id = d.id';
        $coursesections = $DB->get_recordset_sql($sql);

        foreach ($coursesections as $coursesection) {
            // Retrieve all of the actual modules in this course and section combination to reduce DB calls.
            $actualsectionmodules = $DB->get_records('course_modules',
                    array('course' => $coursesection->course, 'section' => $coursesection->id), '', 'id, section');

            // Break out the current sequence so that we can compare it.
            $currentsequence = explode(',', $coursesection->sequence);
            $orphanlist = array();

            // Check each of the modules in the current sequence.
            foreach ($currentsequence as $cmid) {
                if (!empty($cmid) && !isset($actualsectionmodules[$cmid])) {
                    $orphanlist[] = $cmid;
                }
            }

            if (!empty($orphanlist)) {
                list($sql, $params) = $DB->get_in_or_equal($orphanlist, SQL_PARAMS_NAMED);
                $sql = "id $sql";

                $DB->set_field_select('course_modules', 'section', $coursesection->id, $sql, $params);

                // And clear the sectioncache and modinfo cache - they'll be regenerated on next use.
                $course = new stdClass();
                $course->id = $coursesection->course;
                $course->sectioncache = null;
                $course->modinfo = null;
                $DB->update_record('course', $course);
            }
        }
        $coursesections->close();

        upgrade_main_savepoint(true, 2012120302.01);
    }

    if ($oldversion < 2012120303.02) {
        // Fixing possible wrong MIME type for MIME HTML (MHTML) files.
        $extensions = array('%.mht', '%.mhtml');
        $select = $DB->sql_like('filename', '?', false);
        foreach ($extensions as $extension) {
            $DB->set_field_select(
                'files',
                'mimetype',
                'message/rfc822',
                $select,
                array($extension)
            );
        }
        upgrade_main_savepoint(true, 2012120303.02);
    }

    if ($oldversion < 2012120303.06) {
<<<<<<< HEAD
        // MDL-29877 Some bad restores created grade items with no category information.
        $sql = "UPDATE {grade_items}
                   SET categoryid = courseid
                 WHERE itemtype <> 'course' and itemtype <> 'category'
                       AND categoryid IS NULL";
        $DB->execute($sql);
        upgrade_main_savepoint(true, 2012120303.06);
    }

    if ($oldversion < 2012120303.08) {
        require_once($CFG->dirroot.'/cache/locallib.php');
        // The features bin needs updating.
        cache_config_writer::update_default_config_stores();
        // Main savepoint reached.
        upgrade_main_savepoint(true, 2012120303.08);
=======
        // Adding index to unreadmessageid field of message_working table (MDL-34933)
        $table = new xmldb_table('message_working');
        $index = new xmldb_index('unreadmessageid_idx', XMLDB_INDEX_NOTUNIQUE, array('unreadmessageid'));

        // Conditionally launch add index unreadmessageid
        if (!$dbman->index_exists($table, $index)) {
            $dbman->add_index($table, $index);
        }
        
        // Main savepoint reached.
        upgrade_main_savepoint(true, 2012120303.06);
>>>>>>> d75a987e
    }

    return true;
}<|MERGE_RESOLUTION|>--- conflicted
+++ resolved
@@ -1688,7 +1688,6 @@
     }
 
     if ($oldversion < 2012120303.06) {
-<<<<<<< HEAD
         // MDL-29877 Some bad restores created grade items with no category information.
         $sql = "UPDATE {grade_items}
                    SET categoryid = courseid
@@ -1704,7 +1703,9 @@
         cache_config_writer::update_default_config_stores();
         // Main savepoint reached.
         upgrade_main_savepoint(true, 2012120303.08);
-=======
+    }
+
+    if ($oldversion < 2012120303.09) {
         // Adding index to unreadmessageid field of message_working table (MDL-34933)
         $table = new xmldb_table('message_working');
         $index = new xmldb_index('unreadmessageid_idx', XMLDB_INDEX_NOTUNIQUE, array('unreadmessageid'));
@@ -1713,10 +1714,9 @@
         if (!$dbman->index_exists($table, $index)) {
             $dbman->add_index($table, $index);
         }
-        
+
         // Main savepoint reached.
-        upgrade_main_savepoint(true, 2012120303.06);
->>>>>>> d75a987e
+        upgrade_main_savepoint(true, 2012120303.09);
     }
 
     return true;
