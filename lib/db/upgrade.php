<?php
// This file is part of Moodle - http://moodle.org/
//
// Moodle is free software: you can redistribute it and/or modify
// it under the terms of the GNU General Public License as published by
// the Free Software Foundation, either version 3 of the License, or
// (at your option) any later version.
//
// Moodle is distributed in the hope that it will be useful,
// but WITHOUT ANY WARRANTY; without even the implied warranty of
// MERCHANTABILITY or FITNESS FOR A PARTICULAR PURPOSE.  See the
// GNU General Public License for more details.
//
// You should have received a copy of the GNU General Public License
// along with Moodle.  If not, see <http://www.gnu.org/licenses/>.

/**
 * This file keeps track of upgrades to Moodle.
 *
 * Sometimes, changes between versions involve
 * alterations to database structures and other
 * major things that may break installations.
 *
 * The upgrade function in this file will attempt
 * to perform all the necessary actions to upgrade
 * your older installation to the current version.
 *
 * If there's something it cannot do itself, it
 * will tell you what you need to do.
 *
 * The commands in here will all be database-neutral,
 * using the methods of database_manager class
 *
 * Please do not forget to use upgrade_set_timeout()
 * before any action that may take longer time to finish.
 *
 * @package   core_install
 * @category  upgrade
 * @copyright 2006 onwards Martin Dougiamas  http://dougiamas.com
 * @license   http://www.gnu.org/copyleft/gpl.html GNU GPL v3 or later
 */

defined('MOODLE_INTERNAL') || die();

/**
 * Main upgrade tasks to be executed on Moodle version bump
 *
 * This function is automatically executed after one bump in the Moodle core
 * version is detected. It's in charge of performing the required tasks
 * to raise core from the previous version to the next one.
 *
 * It's a collection of ordered blocks of code, named "upgrade steps",
 * each one performing one isolated (from the rest of steps) task. Usually
 * tasks involve creating new DB objects or performing manipulation of the
 * information for cleanup/fixup purposes.
 *
 * Each upgrade step has a fixed structure, that can be summarised as follows:
 *
 * if ($oldversion < XXXXXXXXXX.XX) {
 *     // Explanation of the update step, linking to issue in the Tracker if necessary
 *     upgrade_set_timeout(XX); // Optional for big tasks
 *     // Code to execute goes here, usually the XMLDB Editor will
 *     // help you here. See {@link http://docs.moodle.org/dev/XMLDB_editor}.
 *     upgrade_main_savepoint(true, XXXXXXXXXX.XX);
 * }
 *
 * All plugins within Moodle (modules, blocks, reports...) support the existence of
 * their own upgrade.php file, using the "Frankenstyle" component name as
 * defined at {@link http://docs.moodle.org/dev/Frankenstyle}, for example:
 *     - {@link xmldb_page_upgrade($oldversion)}. (modules don't require the plugintype ("mod_") to be used.
 *     - {@link xmldb_auth_manual_upgrade($oldversion)}.
 *     - {@link xmldb_workshopform_accumulative_upgrade($oldversion)}.
 *     - ....
 *
 * In order to keep the contents of this file reduced, it's allowed to create some helper
 * functions to be used here in the {@link upgradelib.php} file at the same directory. Note
 * that such a file must be manually included from upgrade.php, and there are some restrictions
 * about what can be used within it.
 *
 * For more information, take a look to the documentation available:
 *     - Data definition API: {@link http://docs.moodle.org/dev/Data_definition_API}
 *     - Upgrade API: {@link http://docs.moodle.org/dev/Upgrade_API}
 *
 * @param int $oldversion
 * @return bool always true
 */
function xmldb_main_upgrade($oldversion) {
    global $CFG, $USER, $DB, $OUTPUT, $SITE;

    require_once($CFG->libdir.'/db/upgradelib.php'); // Core Upgrade-related functions

    $dbman = $DB->get_manager(); // loads ddl manager and xmldb classes

    if ($oldversion < 2011120500) {
        // just in case somebody hacks upgrade scripts or env, we really can not continue
        echo("You need to upgrade to 2.2.x first!\n");
        exit(1);
        // Note this savepoint is 100% unreachable, but needed to pass the upgrade checks
        upgrade_main_savepoint(true, 2011120500);
    }

    // Moodle v2.2.0 release upgrade line
    // Put any upgrade step following this

    if ($oldversion < 2011120500.02) {

        upgrade_set_timeout(60*20); // This may take a while
        // MDL-28180. Some missing restrictions in certain backup & restore operations
        // were causing incorrect duplicates in the course_completion_aggr_methd table.
        // This upgrade step takes rid of them.
        $sql = 'SELECT course, criteriatype, MIN(id) AS minid
                  FROM {course_completion_aggr_methd}
              GROUP BY course, criteriatype
                HAVING COUNT(*) > 1';
        $duprs = $DB->get_recordset_sql($sql);
        foreach ($duprs as $duprec) {
            // We need to handle NULLs in criteriatype diferently
            if (is_null($duprec->criteriatype)) {
                $where = 'course = ? AND criteriatype IS NULL AND id > ?';
                $params = array($duprec->course, $duprec->minid);
            } else {
                $where = 'course = ? AND criteriatype = ? AND id > ?';
                $params = array($duprec->course, $duprec->criteriatype, $duprec->minid);
            }
            $DB->delete_records_select('course_completion_aggr_methd', $where, $params);
        }
        $duprs->close();

        // Main savepoint reached
        upgrade_main_savepoint(true, 2011120500.02);
    }

    if ($oldversion < 2011120500.03) {

        // Changing precision of field value on table user_preferences to (1333)
        $table = new xmldb_table('user_preferences');
        $field = new xmldb_field('value', XMLDB_TYPE_CHAR, '1333', null, XMLDB_NOTNULL, null, null, 'name');

        // Launch change of precision for field value
        $dbman->change_field_precision($table, $field);

        // Main savepoint reached
        upgrade_main_savepoint(true, 2011120500.03);
    }

    if ($oldversion < 2012020200.03) {

        // Define index rolecontext (not unique) to be added to role_assignments
        $table = new xmldb_table('role_assignments');
        $index = new xmldb_index('rolecontext', XMLDB_INDEX_NOTUNIQUE, array('roleid', 'contextid'));

        // Conditionally launch add index rolecontext
        if (!$dbman->index_exists($table, $index)) {
            $dbman->add_index($table, $index);
        }

        // Define index usercontextrole (not unique) to be added to role_assignments
        $index = new xmldb_index('usercontextrole', XMLDB_INDEX_NOTUNIQUE, array('userid', 'contextid', 'roleid'));

        // Conditionally launch add index usercontextrole
        if (!$dbman->index_exists($table, $index)) {
            $dbman->add_index($table, $index);
        }

        // Main savepoint reached
        upgrade_main_savepoint(true, 2012020200.03);
    }

    if ($oldversion < 2012020200.06) {
        // Previously we always allowed users to override their email address via the messaging system
        // We have now added a setting to allow admins to turn this this ability on and off
        // While this setting defaults to 0 (off) we're setting it to 1 (on) to maintain the behaviour for upgrading sites
        set_config('messagingallowemailoverride', 1);

        // Main savepoint reached
        upgrade_main_savepoint(true, 2012020200.06);
    }

    if ($oldversion < 2012021700.01) {
        // Changing precision of field uniquehash on table post to 255
        $table = new xmldb_table('post');
        $field = new xmldb_field('uniquehash', XMLDB_TYPE_CHAR, '255', null, XMLDB_NOTNULL, null, null, 'content');

        // Launch change of precision for field uniquehash
        $dbman->change_field_precision($table, $field);

        // Main savepoint reached
        upgrade_main_savepoint(true, 2012021700.01);
    }

    if ($oldversion < 2012021700.02) {
        // Somewhere before 1.9 summary and content column in post table were not null. In 1.9+
        // not null became false.
        $columns = $DB->get_columns('post');

        // Fix discrepancies in summary field after upgrade from 1.9
        if (array_key_exists('summary', $columns) && $columns['summary']->not_null != false) {
            $table = new xmldb_table('post');
            $summaryfield = new xmldb_field('summary', XMLDB_TYPE_TEXT, 'big', null, null, null, null, 'subject');

            if ($dbman->field_exists($table, $summaryfield)) {
                $dbman->change_field_notnull($table, $summaryfield);
            }

        }

        // Fix discrepancies in content field after upgrade from 1.9
        if (array_key_exists('content', $columns) && $columns['content']->not_null != false) {
            $table = new xmldb_table('post');
            $contentfield = new xmldb_field('content', XMLDB_TYPE_TEXT, 'big', null, null, null, null, 'summary');

            if ($dbman->field_exists($table, $contentfield)) {
                $dbman->change_field_notnull($table, $contentfield);
            }

        }

        upgrade_main_savepoint(true, 2012021700.02);
    }

    // The ability to backup user (private) files is out completely - MDL-29248
    if ($oldversion < 2012030100.01) {
        unset_config('backup_general_user_files', 'backup');
        unset_config('backup_general_user_files_locked', 'backup');
        unset_config('backup_auto_user_files', 'backup');

        upgrade_main_savepoint(true, 2012030100.01);
    }

    if ($oldversion < 2012030900.01) {
        // Migrate all numbers to signed & all texts and binaries to big size.
        // It should be safe to interrupt this and continue later.
        upgrade_mysql_fix_unsigned_and_lob_columns();

        // Main savepoint reached
        upgrade_main_savepoint(true, 2012030900.01);
    }

    if ($oldversion < 2012031500.01) {
        // Upgrade old course_allowed_modules data to be permission overrides.
        if ($CFG->restrictmodulesfor === 'all') {
            $courses = $DB->get_records_menu('course', array(), 'id', 'id, 1');
        } else if ($CFG->restrictmodulesfor === 'requested') {
            $courses = $DB->get_records_menu('course', array('restrictmodules' => 1), 'id', 'id, 1');
        } else {
            $courses = array();
        }

        if (!$dbman->table_exists('course_allowed_modules')) {
            // Upgrade must already have been run on this server. This might happen,
            // for example, during development of these changes.
            $courses = array();
        }

        $modidtoname = $DB->get_records_menu('modules', array(), 'id', 'id, name');

        $coursecount = count($courses);
        if ($coursecount) {
            $pbar = new progress_bar('allowedmods', 500, true);
            $transaction = $DB->start_delegated_transaction();
        }

        $i = 0;
        foreach ($courses as $courseid => $notused) {
            $i += 1;
            upgrade_set_timeout(60); // 1 minute per course should be fine.

            $allowedmoduleids = $DB->get_records_menu('course_allowed_modules',
            array('course' => $courseid), 'module', 'module, 1');
            if (empty($allowedmoduleids)) {
                // This seems to be the best match for backwards compatibility,
                // not necessarily with the old code in course_allowed_module function,
                // but with the code that used to be in the coures settings form.
                $allowedmoduleids = explode(',', $CFG->defaultallowedmodules);
                $allowedmoduleids = array_combine($allowedmoduleids, $allowedmoduleids);
            }

            $context = context_course::instance($courseid);

            list($roleids) = get_roles_with_cap_in_context($context, 'moodle/course:manageactivities');
            list($managerroleids) = get_roles_with_cap_in_context($context, 'moodle/site:config');
            foreach ($managerroleids as $roleid) {
                unset($roleids[$roleid]);
            }

            foreach ($modidtoname as $modid => $modname) {
                if (isset($allowedmoduleids[$modid])) {
                    // Module is allowed, no worries.
                    continue;
                }

                $capability = 'mod/' . $modname . ':addinstance';
                foreach ($roleids as $roleid) {
                    assign_capability($capability, CAP_PREVENT, $roleid, $context);
                }
            }

            $pbar->update($i, $coursecount, "Upgrading legacy course_allowed_modules data - $i/$coursecount.");
        }

        if ($coursecount) {
            $transaction->allow_commit();
        }

        upgrade_main_savepoint(true, 2012031500.01);
    }

    if ($oldversion < 2012031500.02) {

        // Define field restrictmodules to be dropped from course
        $table = new xmldb_table('course');
        $field = new xmldb_field('restrictmodules');

        // Conditionally launch drop field requested
        if ($dbman->field_exists($table, $field)) {
            $dbman->drop_field($table, $field);
        }

        upgrade_main_savepoint(true, 2012031500.02);
    }

    if ($oldversion < 2012031500.03) {

        // Define table course_allowed_modules to be dropped
        $table = new xmldb_table('course_allowed_modules');

        // Conditionally launch drop table for course_allowed_modules
        if ($dbman->table_exists($table)) {
            $dbman->drop_table($table);
        }

        upgrade_main_savepoint(true, 2012031500.03);
    }

    if ($oldversion < 2012031500.04) {
        // Clean up the old admin settings.
        unset_config('restrictmodulesfor');
        unset_config('restrictbydefault');
        unset_config('defaultallowedmodules');

        upgrade_main_savepoint(true, 2012031500.04);
    }

    if ($oldversion < 2012032300.02) {
        // Migrate the old admin debug setting.
        if ($CFG->debug == 38911) {
            set_config('debug', DEBUG_DEVELOPER);
        } else if ($CFG->debug == 6143) {
            set_config('debug', DEBUG_ALL);
        }
        upgrade_main_savepoint(true, 2012032300.02);
    }

    if ($oldversion < 2012042300.00) {
        // This change makes the course_section index unique.

        // xmldb does not allow changing index uniqueness - instead we must drop
        // index then add it again
        $table = new xmldb_table('course_sections');
        $index = new xmldb_index('course_section', XMLDB_INDEX_NOTUNIQUE, array('course', 'section'));

        // Conditionally launch drop index course_section
        if ($dbman->index_exists($table, $index)) {
            $dbman->drop_index($table, $index);
        }

        // Look for any duplicate course_sections entries. There should not be
        // any but on some busy systems we found a few, maybe due to previous
        // bugs.
        $transaction = $DB->start_delegated_transaction();
        $rs = $DB->get_recordset_sql('
                SELECT DISTINCT
                    cs.id, cs.course
                FROM
                    {course_sections} cs
                    INNER JOIN {course_sections} older
                        ON cs.course = older.course AND cs.section = older.section
                        AND older.id < cs.id');
        foreach ($rs as $rec) {
            $DB->delete_records('course_sections', array('id' => $rec->id));
            // We can't use rebuild_course_cache() here because introducing sectioncache later
            // so reset modinfo manually.
            $DB->set_field('course', 'modinfo', null, array('id' => $rec->course));
        }
        $rs->close();
        $transaction->allow_commit();

        // Define index course_section (unique) to be added to course_sections
        $index = new xmldb_index('course_section', XMLDB_INDEX_UNIQUE, array('course', 'section'));

        // Conditionally launch add index course_section
        if (!$dbman->index_exists($table, $index)) {
            $dbman->add_index($table, $index);
        }

        // Main savepoint reached
        upgrade_main_savepoint(true, 2012042300.00);
    }

    if ($oldversion < 2012042300.02) {
        require_once($CFG->dirroot.'/completion/criteria/completion_criteria.php');
        // Delete orphaned criteria which were left when modules were removed
        if ($DB->get_dbfamily() === 'mysql') {
            $sql = "DELETE cc FROM {course_completion_criteria} cc
                    LEFT JOIN {course_modules} cm ON cm.id = cc.moduleinstance
                    WHERE cm.id IS NULL AND cc.criteriatype = ".COMPLETION_CRITERIA_TYPE_ACTIVITY;
        } else {
            $sql = "DELETE FROM {course_completion_criteria}
                    WHERE NOT EXISTS (
                        SELECT 'x' FROM {course_modules}
                        WHERE {course_modules}.id = {course_completion_criteria}.moduleinstance)
                    AND {course_completion_criteria}.criteriatype = ".COMPLETION_CRITERIA_TYPE_ACTIVITY;
        }
        $DB->execute($sql);

        // Main savepoint reached
        upgrade_main_savepoint(true, 2012042300.02);
    }

    if ($oldversion < 2012050300.01) {
        // Make sure deleted users do not have picture flag.
        $DB->set_field('user', 'picture', 0, array('deleted'=>1, 'picture'=>1));
        upgrade_main_savepoint(true, 2012050300.01);
    }

    if ($oldversion < 2012050300.02) {

        // Changing precision of field picture on table user to (10)
        $table = new xmldb_table('user');
        $field = new xmldb_field('picture', XMLDB_TYPE_INTEGER, '10', null, XMLDB_NOTNULL, null, '0', 'secret');

        // Launch change of precision for field picture
        $dbman->change_field_precision($table, $field);

        // Main savepoint reached
        upgrade_main_savepoint(true, 2012050300.02);
    }

    if ($oldversion < 2012050300.03) {

        // Define field coursedisplay to be added to course
        $table = new xmldb_table('course');
        $field = new xmldb_field('coursedisplay', XMLDB_TYPE_INTEGER, '2', null, XMLDB_NOTNULL, null, '0', 'completionnotify');

        // Conditionally launch add field coursedisplay
        if (!$dbman->field_exists($table, $field)) {
            $dbman->add_field($table, $field);
        }

        // Main savepoint reached
        upgrade_main_savepoint(true, 2012050300.03);
    }

    if ($oldversion < 2012050300.04) {

        // Define table course_display to be dropped
        $table = new xmldb_table('course_display');

        // Conditionally launch drop table for course_display
        if ($dbman->table_exists($table)) {
            $dbman->drop_table($table);
        }

        // Main savepoint reached
        upgrade_main_savepoint(true, 2012050300.04);
    }

    if ($oldversion < 2012050300.05) {

        // Clean up removed admin setting.
        unset_config('navlinkcoursesections');

        upgrade_main_savepoint(true, 2012050300.05);
    }

    if ($oldversion < 2012050400.01) {

        // Define index sortorder (not unique) to be added to course
        $table = new xmldb_table('course');
        $index = new xmldb_index('sortorder', XMLDB_INDEX_NOTUNIQUE, array('sortorder'));

        // Conditionally launch add index sortorder
        if (!$dbman->index_exists($table, $index)) {
            $dbman->add_index($table, $index);
        }

        // Main savepoint reached
        upgrade_main_savepoint(true, 2012050400.01);
    }

    if ($oldversion < 2012050400.02) {

        // Clean up removed admin setting.
        unset_config('enablecourseajax');

        upgrade_main_savepoint(true, 2012050400.02);
    }

    if ($oldversion < 2012051100.01) {

        // Define field idnumber to be added to groups
        $table = new xmldb_table('groups');
        $field = new xmldb_field('idnumber', XMLDB_TYPE_CHAR, '100', null, XMLDB_NOTNULL, null, null, 'courseid');
        $index = new xmldb_index('idnumber', XMLDB_INDEX_NOTUNIQUE, array('idnumber'));

        // Conditionally launch add field idnumber
        if (!$dbman->field_exists($table, $field)) {
            $dbman->add_field($table, $field);
        }

        // Conditionally launch add index idnumber
        if (!$dbman->index_exists($table, $index)) {
            $dbman->add_index($table, $index);
        }

        // Define field idnumber to be added to groupings
        $table = new xmldb_table('groupings');
        $field = new xmldb_field('idnumber', XMLDB_TYPE_CHAR, '100', null, XMLDB_NOTNULL, null, null, 'name');
        $index = new xmldb_index('idnumber', XMLDB_INDEX_NOTUNIQUE, array('idnumber'));

        // Conditionally launch add field idnumber
        if (!$dbman->field_exists($table, $field)) {
            $dbman->add_field($table, $field);
        }

        // Conditionally launch add index idnumber
        if (!$dbman->index_exists($table, $index)) {
            $dbman->add_index($table, $index);
        }

        // Main savepoint reached
        upgrade_main_savepoint(true, 2012051100.01);
    }

    if ($oldversion < 2012051100.03) {

        // Amend course table to add sectioncache cache
        $table = new xmldb_table('course');
        $field = new xmldb_field('sectioncache', XMLDB_TYPE_TEXT, null, null, null, null, null, 'showgrades');
        if (!$dbman->field_exists($table, $field)) {
            $dbman->add_field($table, $field);
        }

        // Amend course_sections to add date, time and groupingid availability
        // conditions and a setting about whether to show them
        $table = new xmldb_table('course_sections');
        $field = new xmldb_field('availablefrom', XMLDB_TYPE_INTEGER, '10', null, XMLDB_NOTNULL, null, '0', 'visible');
        if (!$dbman->field_exists($table, $field)) {
            $dbman->add_field($table, $field);
        }
        $field = new xmldb_field('availableuntil', XMLDB_TYPE_INTEGER, '10', null, XMLDB_NOTNULL, null, '0', 'availablefrom');
        if (!$dbman->field_exists($table, $field)) {
            $dbman->add_field($table, $field);
        }
        $field = new xmldb_field('showavailability', XMLDB_TYPE_INTEGER, '1', null, XMLDB_NOTNULL, null, '0', 'availableuntil');
        // Conditionally launch add field showavailability
        if (!$dbman->field_exists($table, $field)) {
            $dbman->add_field($table, $field);
        }
        $field = new xmldb_field('groupingid', XMLDB_TYPE_INTEGER, '10', null, XMLDB_NOTNULL, null, '0', 'showavailability');
        // Conditionally launch add field groupingid
        if (!$dbman->field_exists($table, $field)) {
            $dbman->add_field($table, $field);
        }

        // Add course_sections_availability to add completion & grade availability conditions
        $table = new xmldb_table('course_sections_availability');

        $table->add_field('id', XMLDB_TYPE_INTEGER, '10', null, XMLDB_NOTNULL, XMLDB_SEQUENCE, null);
        $table->add_field('coursesectionid', XMLDB_TYPE_INTEGER, '10', null, XMLDB_NOTNULL, null, null);
        $table->add_field('sourcecmid', XMLDB_TYPE_INTEGER, '10', null, null, null, null);
        $table->add_field('requiredcompletion', XMLDB_TYPE_INTEGER, '1', null, null, null, null);
        $table->add_field('gradeitemid', XMLDB_TYPE_INTEGER, '10', null, null, null, null);
        $table->add_field('grademin', XMLDB_TYPE_NUMBER, '10, 5', null, null, null, null);
        $table->add_field('grademax', XMLDB_TYPE_NUMBER, '10, 5', null, null, null, null);

        $table->add_key('primary', XMLDB_KEY_PRIMARY, array('id'));
        $table->add_key('coursesectionid', XMLDB_KEY_FOREIGN, array('coursesectionid'), 'course_sections', array('id'));
        $table->add_key('sourcecmid', XMLDB_KEY_FOREIGN, array('sourcecmid'), 'course_modules', array('id'));
        $table->add_key('gradeitemid', XMLDB_KEY_FOREIGN, array('gradeitemid'), 'grade_items', array('id'));

        if (!$dbman->table_exists($table)) {
            $dbman->create_table($table);
        }

        // Main savepoint reached
        upgrade_main_savepoint(true, 2012051100.03);
    }

    if ($oldversion < 2012052100.00) {

        // Define field referencefileid to be added to files.
        $table = new xmldb_table('files');

        // Define field referencefileid to be added to files.
        $field = new xmldb_field('referencefileid', XMLDB_TYPE_INTEGER, '10', null, null, null, null, 'sortorder');

        // Conditionally launch add field referencefileid.
        if (!$dbman->field_exists($table, $field)) {
            $dbman->add_field($table, $field);
        }

        // Define field referencelastsync to be added to files.
        $field = new xmldb_field('referencelastsync', XMLDB_TYPE_INTEGER, '10', null, null, null, null, 'referencefileid');

        // Conditionally launch add field referencelastsync.
        if (!$dbman->field_exists($table, $field)) {
            $dbman->add_field($table, $field);
        }

        // Define field referencelifetime to be added to files.
        $field = new xmldb_field('referencelifetime', XMLDB_TYPE_INTEGER, '10', null, null, null, null, 'referencelastsync');

        // Conditionally launch add field referencelifetime.
        if (!$dbman->field_exists($table, $field)) {
            $dbman->add_field($table, $field);
        }

        $key = new xmldb_key('referencefileid', XMLDB_KEY_FOREIGN, array('referencefileid'), 'files_reference', array('id'));
        // Launch add key referencefileid
        $dbman->add_key($table, $key);

        // Define table files_reference to be created.
        $table = new xmldb_table('files_reference');

        // Adding fields to table files_reference.
        $table->add_field('id', XMLDB_TYPE_INTEGER, '10', null, XMLDB_NOTNULL, XMLDB_SEQUENCE, null);
        $table->add_field('repositoryid', XMLDB_TYPE_INTEGER, '10', null, XMLDB_NOTNULL, null, null);
        $table->add_field('lastsync', XMLDB_TYPE_INTEGER, '10', null, null, null, null);
        $table->add_field('lifetime', XMLDB_TYPE_INTEGER, '10', null, null, null, null);
        $table->add_field('reference', XMLDB_TYPE_TEXT, null, null, null, null, null);

        // Adding keys to table files_reference.
        $table->add_key('primary', XMLDB_KEY_PRIMARY, array('id'));
        $table->add_key('repositoryid', XMLDB_KEY_FOREIGN, array('repositoryid'), 'repository_instances', array('id'));

        // Conditionally launch create table for files_reference
        if (!$dbman->table_exists($table)) {
            $dbman->create_table($table);
        }

        // Main savepoint reached
        upgrade_main_savepoint(true, 2012052100.00);
    }

    if ($oldversion < 2012052500.03) { // fix invalid course_completion_records MDL-27368
        //first get all instances of duplicate records
        $sql = 'SELECT userid, course FROM {course_completions} WHERE (deleted IS NULL OR deleted <> 1) GROUP BY userid, course HAVING (count(id) > 1)';
        $duplicates = $DB->get_recordset_sql($sql, array());

        foreach ($duplicates as $duplicate) {
            $pointer = 0;
            //now get all the records for this user/course
            $sql = 'userid = ? AND course = ? AND (deleted IS NULL OR deleted <> 1)';
            $completions = $DB->get_records_select('course_completions', $sql,
                array($duplicate->userid, $duplicate->course), 'timecompleted DESC, timestarted DESC');
            $needsupdate = false;
            $origcompletion = null;
            foreach ($completions as $completion) {
                $pointer++;
                if ($pointer === 1) { //keep 1st record but delete all others.
                    $origcompletion = $completion;
                } else {
                    //we need to keep the "oldest" of all these fields as the valid completion record.
                    $fieldstocheck = array('timecompleted', 'timestarted', 'timeenrolled');
                    foreach ($fieldstocheck as $f) {
                        if ($origcompletion->$f > $completion->$f) {
                            $origcompletion->$f = $completion->$f;
                            $needsupdate = true;
                        }
                    }
                    $DB->delete_records('course_completions', array('id'=>$completion->id));
                }
            }
            if ($needsupdate) {
                $DB->update_record('course_completions', $origcompletion);
            }
        }

        // Main savepoint reached
        upgrade_main_savepoint(true, 2012052500.03);
    }

    if ($oldversion < 2012052900.00) {
        // Clean up all duplicate records in the course_completions table in preparation
        // for adding a new index there.
        upgrade_course_completion_remove_duplicates(
            'course_completions',
            array('userid', 'course'),
            array('timecompleted', 'timestarted', 'timeenrolled')
        );

        // Main savepoint reached
        upgrade_main_savepoint(true, 2012052900.00);
    }

    if ($oldversion < 2012052900.01) {
        // Add indexes to prevent new duplicates in the course_completions table.
        // Define index useridcourse (unique) to be added to course_completions
        $table = new xmldb_table('course_completions');
        $index = new xmldb_index('useridcourse', XMLDB_INDEX_UNIQUE, array('userid', 'course'));

        // Conditionally launch add index useridcourse
        if (!$dbman->index_exists($table, $index)) {
            $dbman->add_index($table, $index);
        }

        // Main savepoint reached
        upgrade_main_savepoint(true, 2012052900.01);
    }

    if ($oldversion < 2012052900.02) {
        // Clean up all duplicate records in the course_completion_crit_compl table in preparation
        // for adding a new index there.
        upgrade_course_completion_remove_duplicates(
            'course_completion_crit_compl',
            array('userid', 'course', 'criteriaid'),
            array('timecompleted')
        );

        // Main savepoint reached
        upgrade_main_savepoint(true, 2012052900.02);
    }

    if ($oldversion < 2012052900.03) {
        // Add indexes to prevent new duplicates in the course_completion_crit_compl table.
        // Define index useridcoursecriteraid (unique) to be added to course_completion_crit_compl
        $table = new xmldb_table('course_completion_crit_compl');
        $index = new xmldb_index('useridcoursecriteraid', XMLDB_INDEX_UNIQUE, array('userid', 'course', 'criteriaid'));

        // Conditionally launch add index useridcoursecriteraid
        if (!$dbman->index_exists($table, $index)) {
            $dbman->add_index($table, $index);
        }

        // Main savepoint reached
        upgrade_main_savepoint(true, 2012052900.03);
    }

    if ($oldversion < 2012052900.04) {
        // Clean up all duplicate records in the course_completion_aggr_methd table in preparation
        // for adding a new index there.
        upgrade_course_completion_remove_duplicates(
            'course_completion_aggr_methd',
            array('course', 'criteriatype')
        );

        // Main savepoint reached
        upgrade_main_savepoint(true, 2012052900.04);
    }

    if ($oldversion < 2012052900.05) {
        // Add indexes to prevent new duplicates in the course_completion_aggr_methd table.
        // Define index coursecriteratype (unique) to be added to course_completion_aggr_methd
        $table = new xmldb_table('course_completion_aggr_methd');
        $index = new xmldb_index('coursecriteriatype', XMLDB_INDEX_UNIQUE, array('course', 'criteriatype'));

        // Conditionally launch add index coursecriteratype
        if (!$dbman->index_exists($table, $index)) {
            $dbman->add_index($table, $index);
        }

        // Main savepoint reached
        upgrade_main_savepoint(true, 2012052900.05);
    }

    if ($oldversion < 2012060600.01) {
        // Add field referencehash to files_reference
        $table = new xmldb_table('files_reference');
        $field = new xmldb_field('referencehash', XMLDB_TYPE_CHAR, '40', null, XMLDB_NOTNULL, null, null, 'reference');
        if (!$dbman->field_exists($table, $field)) {
            $dbman->add_field($table, $field);
        }
        upgrade_main_savepoint(true, 2012060600.01);
    }

    if ($oldversion < 2012060600.02) {
        // Populate referencehash field with SHA1 hash of the reference - this shoudl affect only 2.3dev sites
        // that were using the feature for testing. Production sites have the table empty.
        $rs = $DB->get_recordset('files_reference', null, '', 'id, reference');
        foreach ($rs as $record) {
            $hash = sha1($record->reference);
            $DB->set_field('files_reference', 'referencehash', $hash, array('id' => $record->id));
        }
        $rs->close();

        upgrade_main_savepoint(true, 2012060600.02);
    }

    if ($oldversion < 2012060600.03) {
        // Merge duplicate records in files_reference that were created during the development
        // phase at 2.3dev sites. This is needed so we can create the unique index over
        // (repositoryid, referencehash) fields.
        $sql = "SELECT repositoryid, referencehash, MIN(id) AS minid
                  FROM {files_reference}
              GROUP BY repositoryid, referencehash
                HAVING COUNT(*) > 1";
        $duprs = $DB->get_recordset_sql($sql);
        foreach ($duprs as $duprec) {
            // get the list of all ids in {files_reference} that need to be remapped
            $dupids = $DB->get_records_select('files_reference', "repositoryid = ? AND referencehash = ? AND id > ?",
                array($duprec->repositoryid, $duprec->referencehash, $duprec->minid), '', 'id');
            $dupids = array_keys($dupids);
            // relink records in {files} that are now referring to a duplicate record
            // in {files_reference} to refer to the first one
            list($subsql, $subparams) = $DB->get_in_or_equal($dupids);
            $DB->set_field_select('files', 'referencefileid', $duprec->minid, "referencefileid $subsql", $subparams);
            // and finally remove all orphaned records from {files_reference}
            $DB->delete_records_list('files_reference', 'id', $dupids);
        }
        $duprs->close();

        upgrade_main_savepoint(true, 2012060600.03);
    }

    if ($oldversion < 2012060600.04) {
        // Add a unique index over repositoryid and referencehash fields in files_reference table
        $table = new xmldb_table('files_reference');
        $index = new xmldb_index('uq_external_file', XMLDB_INDEX_UNIQUE, array('repositoryid', 'referencehash'));

        if (!$dbman->index_exists($table, $index)) {
            $dbman->add_index($table, $index);
        }

        upgrade_main_savepoint(true, 2012060600.04);
    }

    if ($oldversion < 2012061800.01) {

        // Define field screenreader to be dropped from user
        $table = new xmldb_table('user');
        $field = new xmldb_field('ajax');

        // Conditionally launch drop field screenreader
        if ($dbman->field_exists($table, $field)) {
            $dbman->drop_field($table, $field);
        }

        // Main savepoint reached
        upgrade_main_savepoint(true, 2012061800.01);
    }

    if ($oldversion < 2012062000.00) {
        // Add field newcontextid to backup_files_template
        $table = new xmldb_table('backup_files_template');
        $field = new xmldb_field('newcontextid', XMLDB_TYPE_INTEGER, '10', null, null, null, null, 'info');

        if (!$dbman->field_exists($table, $field)) {
            $dbman->add_field($table, $field);
        }

        upgrade_main_savepoint(true, 2012062000.00);
    }

    if ($oldversion < 2012062000.01) {
        // Add field newitemid to backup_files_template
        $table = new xmldb_table('backup_files_template');
        $field = new xmldb_field('newitemid', XMLDB_TYPE_INTEGER, '10', null, null, null, null, 'newcontextid');

        if (!$dbman->field_exists($table, $field)) {
            $dbman->add_field($table, $field);
        }

        upgrade_main_savepoint(true, 2012062000.01);
    }


    // Moodle v2.3.0 release upgrade line
    // Put any upgrade step following this


    if ($oldversion < 2012062500.02) {
        // Drop some old backup tables, not used anymore

        // Define table backup_files to be dropped
        $table = new xmldb_table('backup_files');

        // Conditionally launch drop table for backup_files
        if ($dbman->table_exists($table)) {
            $dbman->drop_table($table);
        }

        // Define table backup_ids to be dropped
        $table = new xmldb_table('backup_ids');

        // Conditionally launch drop table for backup_ids
        if ($dbman->table_exists($table)) {
            $dbman->drop_table($table);
        }

        // Main savepoint reached
        upgrade_main_savepoint(true, 2012062500.02);
    }

    if ($oldversion < 2012070600.04) {
        // Define table course_modules_avail_fields to be created
        $table = new xmldb_table('course_modules_avail_fields');

        // Adding fields to table course_modules_avail_fields
        $table->add_field('id', XMLDB_TYPE_INTEGER, '10', null, XMLDB_NOTNULL, XMLDB_SEQUENCE, null);
        $table->add_field('coursemoduleid', XMLDB_TYPE_INTEGER, '10', null, XMLDB_NOTNULL, null, null);
        $table->add_field('userfield', XMLDB_TYPE_CHAR, '50', null, null, null, null);
        $table->add_field('customfieldid', XMLDB_TYPE_INTEGER, '10', null, null, null, null);
        $table->add_field('operator', XMLDB_TYPE_CHAR, '20', null, XMLDB_NOTNULL, null, null);
        $table->add_field('value', XMLDB_TYPE_CHAR, '255', null, XMLDB_NOTNULL, null, null);

        // Adding keys to table course_modules_avail_fields
        $table->add_key('primary', XMLDB_KEY_PRIMARY, array('id'));
        $table->add_key('coursemoduleid', XMLDB_KEY_FOREIGN, array('coursemoduleid'), 'course_modules', array('id'));

        // Conditionally launch create table for course_modules_avail_fields
        if (!$dbman->table_exists($table)) {
            $dbman->create_table($table);
        }

        // Main savepoint reached
        upgrade_main_savepoint(true, 2012070600.04);
    }

    if ($oldversion < 2012070600.05) {
        // Define table course_sections_avail_fields to be created
        $table = new xmldb_table('course_sections_avail_fields');

        // Adding fields to table course_sections_avail_fields
        $table->add_field('id', XMLDB_TYPE_INTEGER, '10', null, XMLDB_NOTNULL, XMLDB_SEQUENCE, null);
        $table->add_field('coursesectionid', XMLDB_TYPE_INTEGER, '10', null, XMLDB_NOTNULL, null, null);
        $table->add_field('userfield', XMLDB_TYPE_CHAR, '50', null, null, null, null);
        $table->add_field('customfieldid', XMLDB_TYPE_INTEGER, '10', null, null, null, null);
        $table->add_field('operator', XMLDB_TYPE_CHAR, '20', null, XMLDB_NOTNULL, null, null);
        $table->add_field('value', XMLDB_TYPE_CHAR, '255', null, XMLDB_NOTNULL, null, null);

        // Adding keys to table course_sections_avail_fields
        $table->add_key('primary', XMLDB_KEY_PRIMARY, array('id'));
        $table->add_key('coursesectionid', XMLDB_KEY_FOREIGN, array('coursesectionid'), 'course_sections', array('id'));

        // Conditionally launch create table for course_sections_avail_fields
        if (!$dbman->table_exists($table)) {
            $dbman->create_table($table);
        }

        // Main savepoint reached
        upgrade_main_savepoint(true, 2012070600.05);
    }

    if ($oldversion < 2012070600.06) {

        // Drop "deleted" fields
        $table = new xmldb_table('course_completions');
        $field = new xmldb_field('timenotified');
        $field = new xmldb_field('deleted');

        // Conditionally launch drop field deleted from course_completions
        if ($dbman->field_exists($table, $field)) {
            $dbman->drop_field($table, $field);
        }

        $field = new xmldb_field('timenotified');
        // Conditionally launch drop field timenotified from course_completions
        if ($dbman->field_exists($table, $field)) {
            $dbman->drop_field($table, $field);
        }

        // Main savepoint reached
        upgrade_main_savepoint(true, 2012070600.06);
    }

    if ($oldversion < 2012070600.07) {
        $table = new xmldb_table('course_completion_crit_compl');
        $field = new xmldb_field('deleted');

        // Conditionally launch drop field deleted from course_completion_crit_compl
        if ($dbman->field_exists($table, $field)) {
            $dbman->drop_field($table, $field);
        }
        // Main savepoint reached
        upgrade_main_savepoint(true, 2012070600.07);
    }

    if ($oldversion < 2012070600.08) {

        // Drop unused table "course_completion_notify"
        $table = new xmldb_table('course_completion_notify');

        // Conditionally launch drop table course_completion_notify
        if ($dbman->table_exists($table)) {
            $dbman->drop_table($table);
        }

        // Main savepoint reached
        upgrade_main_savepoint(true, 2012070600.08);
     }

    if ($oldversion < 2012070600.09) {

        // Define index path (not unique) to be added to context
        $table = new xmldb_table('context');
        $index = new xmldb_index('path', XMLDB_INDEX_NOTUNIQUE, array('path'), array('varchar_pattern_ops'));

        // Recreate index with new pattern hint
        if ($DB->get_dbfamily() === 'postgres') {
            if ($dbman->index_exists($table, $index)) {
                $dbman->drop_index($table, $index);
            }
            $dbman->add_index($table, $index);
        }

        // Main savepoint reached
        upgrade_main_savepoint(true, 2012070600.09);
    }

    if ($oldversion < 2012070600.10) {

        // Define index name (unique) to be dropped form role
        $table = new xmldb_table('role');
        $index = new xmldb_index('name', XMLDB_INDEX_UNIQUE, array('name'));

        // Conditionally launch drop index name
        if ($dbman->index_exists($table, $index)) {
            $dbman->drop_index($table, $index);
        }

        // Main savepoint reached
        upgrade_main_savepoint(true, 2012070600.10);
    }

    if ($oldversion < 2012070600.11) {

        // Define index component-itemid-userid (not unique) to be added to role_assignments
        $table = new xmldb_table('role_assignments');
        $index = new xmldb_index('component-itemid-userid', XMLDB_INDEX_NOTUNIQUE, array('component', 'itemid', 'userid'));

        // Conditionally launch add index component-itemid-userid
        if (!$dbman->index_exists($table, $index)) {
            $dbman->add_index($table, $index);
        }

        // Main savepoint reached
        upgrade_main_savepoint(true, 2012070600.11);
    }

    if ($oldversion < 2012071900.01) {
        // Cleanup after simpeltests tool
        capabilities_cleanup('tool_unittest');
        unset_all_config_for_plugin('tool_unittest');

        upgrade_main_savepoint(true, 2012071900.01);
    }

    if ($oldversion < 2012072400.00) {
        // Remove obsolete xhtml strict setting - use THEME->doctype in theme config if necessary,
        // see theme_config->doctype in lib/outputlib.php for more details.
        unset_config('xmlstrictheaders');
        upgrade_main_savepoint(true, 2012072400.00);
    }

    if ($oldversion < 2012072401.00) {

        // Saves orphaned questions from the Dark Side
        upgrade_save_orphaned_questions();

        // Main savepoint reached
        upgrade_main_savepoint(true, 2012072401.00);
    }

    if ($oldversion < 2012072600.01) {
        // Handle events with empty eventtype //MDL-32827

        $DB->set_field('event', 'eventtype', 'site', array('eventtype' => '', 'courseid' => $SITE->id));
        $DB->set_field_select('event', 'eventtype', 'due', "eventtype = '' AND courseid != 0 AND groupid = 0 AND (modulename = 'assignment' OR modulename = 'assign')");
        $DB->set_field_select('event', 'eventtype', 'course', "eventtype = '' AND courseid != 0 AND groupid = 0");
        $DB->set_field_select('event', 'eventtype', 'group', "eventtype = '' AND groupid != 0");
        $DB->set_field_select('event', 'eventtype', 'user', "eventtype = '' AND userid != 0");

        // Main savepoint reached
        upgrade_main_savepoint(true, 2012072600.01);
    }

    if ($oldversion < 2012080200.02) {
        // Drop obsolete question upgrade field that should have been added to the install.xml.
        $table = new xmldb_table('question');
        $field = new xmldb_field('oldquestiontextformat', XMLDB_TYPE_INTEGER, '2', null, XMLDB_NOTNULL, null, '0');

        if ($dbman->field_exists($table, $field)) {
            $dbman->drop_field($table, $field);
        }

        upgrade_main_savepoint(true, 2012080200.02);
    }

    if ($oldversion < 2012081400.01) {
        // Move the ability to disable blogs to its own setting MDL-25012.

        if (isset($CFG->bloglevel)) {
            // Only change settings if existing setting was set.
            if (empty($CFG->bloglevel)) {
                set_config('enableblogs', 0);
                // Now set the bloglevel to a valid setting as the disabled setting has been removed.
                // This prevents confusing results when users enable the blog system in future.
                set_config('bloglevel', BLOG_USER_LEVEL);
            } else {
                set_config('enableblogs', 1);
            }
        }

        // Main savepoint reached
        upgrade_main_savepoint(true, 2012081400.01);
    }

    if ($oldversion < 2012081600.01) {
        // Delete removed setting - Google Maps API V2 will not work in 2013.
        unset_config('googlemapkey');
        upgrade_main_savepoint(true, 2012081600.01);
    }

    if ($oldversion < 2012082300.01) {
        // Add more custom enrol fields.
        $table = new xmldb_table('enrol');
        $field = new xmldb_field('customint5', XMLDB_TYPE_INTEGER, '10', null, null, null, null, 'customint4');

        if (!$dbman->field_exists($table, $field)) {
            $dbman->add_field($table, $field);
        }

        $field = new xmldb_field('customint6', XMLDB_TYPE_INTEGER, '10', null, null, null, null, 'customint5');
        if (!$dbman->field_exists($table, $field)) {
            $dbman->add_field($table, $field);
        }

        $field = new xmldb_field('customint7', XMLDB_TYPE_INTEGER, '10', null, null, null, null, 'customint6');
        if (!$dbman->field_exists($table, $field)) {
            $dbman->add_field($table, $field);
        }

        $field = new xmldb_field('customint8', XMLDB_TYPE_INTEGER, '10', null, null, null, null, 'customint7');
        if (!$dbman->field_exists($table, $field)) {
            $dbman->add_field($table, $field);
        }

        $field = new xmldb_field('customchar3', XMLDB_TYPE_CHAR, '1333', null, null, null, null, 'customchar2');
        if (!$dbman->field_exists($table, $field)) {
            $dbman->add_field($table, $field);
        }

        $field = new xmldb_field('customtext3', XMLDB_TYPE_TEXT, null, null, null, null, null, 'customtext2');
        if (!$dbman->field_exists($table, $field)) {
            $dbman->add_field($table, $field);
        }

        $field = new xmldb_field('customtext4', XMLDB_TYPE_TEXT, null, null, null, null, null, 'customtext3');
        if (!$dbman->field_exists($table, $field)) {
            $dbman->add_field($table, $field);
        }

        // Main savepoint reached.
        upgrade_main_savepoint(true, 2012082300.01);
    }

    if ($oldversion < 2012082300.02) {
        // Define field component to be added to groups_members
        $table = new xmldb_table('groups_members');
        $field = new xmldb_field('component', XMLDB_TYPE_CHAR, '100', null, XMLDB_NOTNULL, null, null, 'timeadded');

        // Conditionally launch add field component
        if (!$dbman->field_exists($table, $field)) {
            $dbman->add_field($table, $field);
        }

        // Define field itemid to be added to groups_members
        $field = new xmldb_field('itemid', XMLDB_TYPE_INTEGER, '10', null, XMLDB_NOTNULL, null, '0', 'component');

        // Conditionally launch add field itemid
        if (!$dbman->field_exists($table, $field)) {
            $dbman->add_field($table, $field);
        }

        // Main savepoint reached
        upgrade_main_savepoint(true, 2012082300.02);
    }

    if ($oldversion < 2012090500.00) {
        $subquery = 'SELECT b.id FROM {blog_external} b where b.id = ' . $DB->sql_cast_char2int('{post}.content', true);
        $sql = 'DELETE FROM {post}
                      WHERE {post}.module = \'blog_external\'
                            AND NOT EXISTS (' . $subquery . ')
                            AND ' . $DB->sql_isnotempty('post', 'uniquehash', false, false);
        $DB->execute($sql);
        upgrade_main_savepoint(true, 2012090500.00);
    }

    if ($oldversion < 2012090700.01) {
        // Add a category field in the course_request table
        $table = new xmldb_table('course_request');
        $field = new xmldb_field('category', XMLDB_TYPE_INTEGER, '10', null, XMLDB_NOTNULL, null, 0, 'summaryformat');
        if (!$dbman->field_exists($table, $field)) {
            $dbman->add_field($table, $field);
        }

        // Main savepoint reached.
        upgrade_main_savepoint(true, 2012090700.01);
    }

    if ($oldversion < 2012091700.00) {

        // Dropping screenreader field from user.
        $table = new xmldb_table('user');
        $field = new xmldb_field('screenreader');

        if ($dbman->field_exists($table, $field)) {
            $dbman->drop_field($table, $field);
        }

        // Main savepoint reached.
        upgrade_main_savepoint(true, 2012091700.00);
    }

    if ($oldversion < 2012092100.01) {
        // Some folders still have a sortorder set, which is used for main files but is not
        // supported by the folder resource. We reset the value here.
        $sql = 'UPDATE {files} SET sortorder = ? WHERE component = ? AND filearea = ? AND sortorder <> ?';
        $DB->execute($sql, array(0, 'mod_folder', 'content', 0));

        // Main savepoint reached.
        upgrade_main_savepoint(true, 2012092100.01);
    }

    if ($oldversion < 2012092600.00) {
        // Define index idname (unique) to be added to tag
        $table = new xmldb_table('tag');
        $index = new xmldb_index('idname', XMLDB_INDEX_UNIQUE, array('id', 'name'));

        // Conditionally launch add index idname
        if (!$dbman->index_exists($table, $index)) {
            $dbman->add_index($table, $index);
        }

        // Main savepoint reached
        upgrade_main_savepoint(true, 2012092600.00);
    }

    if ($oldversion < 2012101500.01) {
        // Find all orphaned blog associations that might exist.
        $sql = "SELECT ba.id
                  FROM {blog_association} ba
             LEFT JOIN {post} p
                    ON p.id = ba.blogid
                 WHERE p.id IS NULL";
        $orphanedrecordids = $DB->get_records_sql($sql);
        // Now delete these associations.
        foreach ($orphanedrecordids as $orphanedrecord) {
            $DB->delete_records('blog_association', array('id' => $orphanedrecord->id));
        }

        upgrade_main_savepoint(true, 2012101500.01);
    }

    if ($oldversion < 2012101800.02) {
        // Renaming backups using previous file naming convention.
        upgrade_rename_old_backup_files_using_shortname();

        // Main savepoint reached.
        upgrade_main_savepoint(true, 2012101800.02);
    }

    if ($oldversion < 2012103001.00) {
        // create new event_subscriptions table
        $table = new xmldb_table('event_subscriptions');
        $table->add_field('id', XMLDB_TYPE_INTEGER, '10', null, XMLDB_NOTNULL, XMLDB_SEQUENCE, null);
        $table->add_field('url', XMLDB_TYPE_CHAR, '255', null, XMLDB_NOTNULL, null, null);
        $table->add_field('courseid', XMLDB_TYPE_INTEGER, '10', null, XMLDB_NOTNULL, null, '0');
        $table->add_field('groupid', XMLDB_TYPE_INTEGER, '10', null, XMLDB_NOTNULL, null, '0');
        $table->add_field('userid', XMLDB_TYPE_INTEGER, '10', null, XMLDB_NOTNULL, null, '0');
        $table->add_field('pollinterval', XMLDB_TYPE_INTEGER, '10', null, XMLDB_NOTNULL, null, '0');
        $table->add_field('lastupdated', XMLDB_TYPE_INTEGER, '10', null, null, null, null);
        $table->add_field('name', XMLDB_TYPE_CHAR, '255', null, XMLDB_NOTNULL, null, null);
        $table->add_key('primary', XMLDB_KEY_PRIMARY, array('id'));
        if (!$dbman->table_exists($table)) {
            $dbman->create_table($table);
        }
        // Main savepoint reached
        upgrade_main_savepoint(true, 2012103001.00);
    }

    if ($oldversion < 2012103002.00) {
        // Add subscription field to the event table
        $table = new xmldb_table('event');
        $field = new xmldb_field('subscriptionid', XMLDB_TYPE_INTEGER, '10', null, null, null, null, 'timemodified');

        // Conditionally launch add field subscriptionid
        if (!$dbman->field_exists($table, $field)) {
            $dbman->add_field($table, $field);
        }
        upgrade_main_savepoint(true, 2012103002.00);
    }

    if ($oldversion < 2012103003.00) {
        // Fix uuid field in event table to match RFC-2445 UID property
        $table = new xmldb_table('event');
        $field = new xmldb_field('uuid', XMLDB_TYPE_CHAR, '255', null, XMLDB_NOTNULL, null, null, 'visible');
        if ($dbman->field_exists($table, $field)) {
            // Changing precision of field uuid on table event to (255)
            $dbman->change_field_precision($table, $field);
        }
        // Main savepoint reached
        upgrade_main_savepoint(true, 2012103003.00);
    }

    if ($oldversion < 2012110200.00) {

        // Define table course_format_options to be created
        $table = new xmldb_table('course_format_options');

        // Adding fields to table course_format_options
        $table->add_field('id', XMLDB_TYPE_INTEGER, '10', null, XMLDB_NOTNULL, XMLDB_SEQUENCE, null);
        $table->add_field('courseid', XMLDB_TYPE_INTEGER, '10', null, XMLDB_NOTNULL, null, null);
        $table->add_field('format', XMLDB_TYPE_CHAR, '21', null, XMLDB_NOTNULL, null, null);
        $table->add_field('sectionid', XMLDB_TYPE_INTEGER, '10', null, XMLDB_NOTNULL, null, '0', 'format');
        $table->add_field('name', XMLDB_TYPE_CHAR, '100', null, XMLDB_NOTNULL, null, null);
        $table->add_field('value', XMLDB_TYPE_TEXT, null, null, null, null, null);

        // Adding keys to table course_format_options
        $table->add_key('primary', XMLDB_KEY_PRIMARY, array('id'));
        $table->add_key('courseid', XMLDB_KEY_FOREIGN, array('courseid'), 'course', array('id'));

        // Adding indexes to table course_format_options
        $table->add_index('formatoption', XMLDB_INDEX_UNIQUE, array('courseid', 'format', 'sectionid', 'name'));

        // Conditionally launch create table for course_format_options
        if (!$dbman->table_exists($table)) {
            $dbman->create_table($table);
        }

        // Changing type of field format on table course to char with length 21
        $table = new xmldb_table('course');
        $field = new xmldb_field('format', XMLDB_TYPE_CHAR, '21', null, XMLDB_NOTNULL, null, 'topics', 'summaryformat');

        // Launch change of type for field format
        $dbman->change_field_type($table, $field);

        // Main savepoint reached
        upgrade_main_savepoint(true, 2012110200.00);
    }

    if ($oldversion < 2012110201.00) {

        // Copy fields 'coursedisplay', 'numsections', 'hiddensections' from table {course}
        // to table {course_format_options} as the additional format options
        $fields = array();
        $table = new xmldb_table('course');
        foreach (array('coursedisplay', 'numsections', 'hiddensections') as $fieldname) {
            // first check that fields still exist
            $field = new xmldb_field($fieldname);
            if ($dbman->field_exists($table, $field)) {
                $fields[] = $fieldname;
            }
        }

        if (!empty($fields)) {
            $transaction = $DB->start_delegated_transaction();
            $rs = $DB->get_recordset_sql('SELECT id, format, '. join(',', $fields).'
                FROM {course}
                WHERE format <> ? AND format <> ?',
                array('scorm', 'social'));
            // (do not copy fields from scrom and social formats, we already know that they are not used)
            foreach ($rs as $rec) {
                foreach ($fields as $field) {
                    try {
                        $DB->insert_record('course_format_options',
                                array(
                                    'courseid'  => $rec->id,
                                    'format'    => $rec->format,
                                    'sectionid' => 0,
                                    'name'      => $field,
                                    'value'     => $rec->$field
                                ));
                    } catch (dml_exception $e) {
                        // index 'courseid,format,sectionid,name' violation
                        // continue; the entry in course_format_options already exists, use it
                    }
                }
            }
            $rs->close();
            $transaction->allow_commit();

            // Drop fields from table course
            foreach ($fields as $fieldname) {
                $field = new xmldb_field($fieldname);
                $dbman->drop_field($table, $field);
            }
        }

        // Main savepoint reached
        upgrade_main_savepoint(true, 2012110201.00);
    }

    if ($oldversion < 2012110700.01) {

        // Define field caller_component to be added to portfolio_log.
        $table = new xmldb_table('portfolio_log');
        $field = new xmldb_field('caller_component', XMLDB_TYPE_CHAR, '255', null, null, null, null, 'caller_file');

        // Conditionally launch add field caller_component.
        if (!$dbman->field_exists($table, $field)) {
            $dbman->add_field($table, $field);
        }

        // Main savepoint reached.
        upgrade_main_savepoint(true, 2012110700.01);
    }

    if ($oldversion < 2012111200.00) {

        // Define table temp_enroled_template to be created
        $table = new xmldb_table('temp_enroled_template');

        // Adding fields to table temp_enroled_template
        $table->add_field('id', XMLDB_TYPE_INTEGER, '10', null, XMLDB_NOTNULL, XMLDB_SEQUENCE, null);
        $table->add_field('userid', XMLDB_TYPE_INTEGER, '10', null, XMLDB_NOTNULL, null, '0');
        $table->add_field('courseid', XMLDB_TYPE_INTEGER, '10', null, XMLDB_NOTNULL, null, '0');
        $table->add_field('roleid', XMLDB_TYPE_INTEGER, '10', null, XMLDB_NOTNULL, null, null);

        // Adding keys to table temp_enroled_template
        $table->add_key('primary', XMLDB_KEY_PRIMARY, array('id'));

        // Adding indexes to table temp_enroled_template
        $table->add_index('userid', XMLDB_INDEX_NOTUNIQUE, array('userid'));
        $table->add_index('courseid', XMLDB_INDEX_NOTUNIQUE, array('courseid'));
        $table->add_index('roleid', XMLDB_INDEX_NOTUNIQUE, array('roleid'));

        // Conditionally launch create table for temp_enroled_template
        if (!$dbman->table_exists($table)) {
            $dbman->create_table($table);
        }

        // Define table temp_log_template to be created
        $table = new xmldb_table('temp_log_template');

        // Adding fields to table temp_log_template
        $table->add_field('id', XMLDB_TYPE_INTEGER, '10', null, XMLDB_NOTNULL, XMLDB_SEQUENCE, null);
        $table->add_field('userid', XMLDB_TYPE_INTEGER, '10', null, XMLDB_NOTNULL, null, '0');
        $table->add_field('course', XMLDB_TYPE_INTEGER, '10', null, XMLDB_NOTNULL, null, '0');
        $table->add_field('action', XMLDB_TYPE_CHAR, '40', null, XMLDB_NOTNULL, null, null);

        // Adding keys to table temp_log_template
        $table->add_key('primary', XMLDB_KEY_PRIMARY, array('id'));

        // Adding indexes to table temp_log_template
        $table->add_index('action', XMLDB_INDEX_NOTUNIQUE, array('action'));
        $table->add_index('course', XMLDB_INDEX_NOTUNIQUE, array('course'));
        $table->add_index('user', XMLDB_INDEX_NOTUNIQUE, array('userid'));
        $table->add_index('usercourseaction', XMLDB_INDEX_NOTUNIQUE, array('userid', 'course', 'action'));

        // Conditionally launch create table for temp_log_template
        if (!$dbman->table_exists($table)) {
            $dbman->create_table($table);
        }

        // Main savepoint reached
        upgrade_main_savepoint(true, 2012111200.00);
    }

    if ($oldversion < 2012111200.01) {
        // Force the rebuild of the cache of every courses, some cached information could contain wrong icon references.
        rebuild_course_cache();

        // Main savepoint reached.
        upgrade_main_savepoint(true, 2012111200.01);
    }

    if ($oldversion < 2012111601.01) {
        // Clea up after old shared memory caching support.
        unset_config('cachetype');
        unset_config('rcache');
        unset_config('rcachettl');
        unset_config('intcachemax');
        unset_config('memcachedhosts');
        unset_config('memcachedpconn');

        // Main savepoint reached.
        upgrade_main_savepoint(true, 2012111601.01);
    }

    if ($oldversion < 2012112100.00) {

        // Define field eventtype to be added to event_subscriptions.
        $table = new xmldb_table('event_subscriptions');
        $field = new xmldb_field('eventtype', XMLDB_TYPE_CHAR, '20', null, XMLDB_NOTNULL, null, null, 'userid');

        // Conditionally launch add field eventtype.
        if (!$dbman->field_exists($table, $field)) {
            $dbman->add_field($table, $field);
        }

        // Main savepoint reached.
        upgrade_main_savepoint(true, 2012112100.00);
    }

    // Moodle v2.4.0 release upgrade line
    // Put any upgrade step following this


    if ($oldversion < 2012120300.01) {
        // Make sure site-course has format='site' //MDL-36840

        if ($SITE->format !== 'site') {
            $DB->set_field('course', 'format', 'site', array('id' => $SITE->id));
            $SITE->format = 'site';
        }

        // Main savepoint reached
        upgrade_main_savepoint(true, 2012120300.01);
    }

    if ($oldversion < 2012120300.04) {
        // Remove "_utf8" suffix from all langs in course table.
        $langs = $DB->get_records_sql("SELECT DISTINCT lang FROM {course} WHERE lang LIKE ?", array('%_utf8'));

        foreach ($langs as $lang=>$unused) {
            $newlang = str_replace('_utf8', '', $lang);
            $sql = "UPDATE {course} SET lang = :newlang WHERE lang = :lang";
            $DB->execute($sql, array('newlang'=>$newlang, 'lang'=>$lang));
        }

        // Main savepoint reached.
        upgrade_main_savepoint(true, 2012120300.04);
    }

    if ($oldversion < 2012120301.09) {
<<<<<<< HEAD
        // Add the site identifier to the cache config's file.
        $siteidentifier = $DB->get_field('config', 'value', array('name' => 'siteidentifier'));
        cache_helper::update_site_identifier($siteidentifier);

        // Main savepoint reached.
        upgrade_main_savepoint(true, 2012120301.09);
    }

    if ($oldversion < 2012120301.10) {
        // Fixing possible wrong MIME types for SMART Notebook files.
        $extensions = array('%.gallery', '%.galleryitem', '%.gallerycollection', '%.nbk', '%.notebook', '%.xbk');
        $select = $DB->sql_like('filename', '?', false);
        foreach ($extensions as $extension) {
            $DB->set_field_select(
                'files',
                'mimetype',
                'application/x-smarttech-notebook',
                $select,
                array($extension)
            );
        }

        // Main savepoint reached.
        upgrade_main_savepoint(true, 2012120301.10);
=======
        // Retrieve the list of course_sections as a recordset to save memory
        $coursesections = $DB->get_recordset('course_sections', null, 'course, id', 'id, course, sequence');
        foreach ($coursesections as $coursesection) {
            // Retrieve all of the actual modules in this course and section combination to reduce DB calls
            $actualsectionmodules = $DB->get_records('course_modules',
                    array('course' => $coursesection->course, 'section' => $coursesection->id), '', 'id, section');

            // Break out the current sequence so that we can compare it
            $currentsequence = explode(',', $coursesection->sequence);
            $newsequence = array();

            // Check each of the modules in the current sequence
            foreach ($currentsequence as $module) {
                if (isset($actualsectionmodules[$module])) {
                    $newsequence[] = $module;
                    // We unset the actualsectionmodules so that we don't get duplicates and that we can add orphaned
                    // modules later
                    unset($actualsectionmodules[$module]);
                }
            }

            // Append any modules which have somehow been orphaned
            foreach ($actualsectionmodules as $module) {
                $newsequence[] = $module->id;
            }

            // Piece it all back together
            $sequence = implode(',', $newsequence);

            // Only update if there have been changes
            if ($sequence !== $coursesection->sequence) {
                $coursesection->sequence = $sequence;
                $DB->update_record('course_sections', $coursesection);

                // And clear the sectioncache and modinfo cache - they'll be regenerated on next use
                $course = new stdClass();
                $course->id = $coursesection->course;
                $course->sectioncache = null;
                $course->modinfo = null;
                $DB->update_record('course', $course);
            }
        }
        $coursesections->close();

        // Main savepoint reached.
        upgrade_main_savepoint(true, 2012120301.09);
>>>>>>> acdf4859
    }

    return true;
}<|MERGE_RESOLUTION|>--- conflicted
+++ resolved
@@ -1525,7 +1525,6 @@
     }
 
     if ($oldversion < 2012120301.09) {
-<<<<<<< HEAD
         // Add the site identifier to the cache config's file.
         $siteidentifier = $DB->get_field('config', 'value', array('name' => 'siteidentifier'));
         cache_helper::update_site_identifier($siteidentifier);
@@ -1550,7 +1549,9 @@
 
         // Main savepoint reached.
         upgrade_main_savepoint(true, 2012120301.10);
-=======
+    }
+
+    if ($oldversion < 2012120301.11) {
         // Retrieve the list of course_sections as a recordset to save memory
         $coursesections = $DB->get_recordset('course_sections', null, 'course, id', 'id, course, sequence');
         foreach ($coursesections as $coursesection) {
@@ -1596,8 +1597,7 @@
         $coursesections->close();
 
         // Main savepoint reached.
-        upgrade_main_savepoint(true, 2012120301.09);
->>>>>>> acdf4859
+        upgrade_main_savepoint(true, 2012120301.11);
     }
 
     return true;
