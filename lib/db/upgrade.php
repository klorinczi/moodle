<?php

// This file is part of Moodle - http://moodle.org/
//
// Moodle is free software: you can redistribute it and/or modify
// it under the terms of the GNU General Public License as published by
// the Free Software Foundation, either version 3 of the License, or
// (at your option) any later version.
//
// Moodle is distributed in the hope that it will be useful,
// but WITHOUT ANY WARRANTY; without even the implied warranty of
// MERCHANTABILITY or FITNESS FOR A PARTICULAR PURPOSE.  See the
// GNU General Public License for more details.
//
// You should have received a copy of the GNU General Public License
// along with Moodle.  If not, see <http://www.gnu.org/licenses/>.

/**
 * This file keeps track of upgrades to Moodle.
 *
 * Sometimes, changes between versions involve
 * alterations to database structures and other
 * major things that may break installations.
 *
 * The upgrade function in this file will attempt
 * to perform all the necessary actions to upgrade
 * your older installation to the current version.
 *
 * If there's something it cannot do itself, it
 * will tell you what you need to do.
 *
 * The commands in here will all be database-neutral,
 * using the methods of database_manager class
 *
 * Please do not forget to use upgrade_set_timeout()
 * before any action that may take longer time to finish.
 *
 * @package    core
 * @subpackage admin
 * @copyright  2006 onwards Martin Dougiamas  http://dougiamas.com
 * @license    http://www.gnu.org/copyleft/gpl.html GNU GPL v3 or later
 */

defined('MOODLE_INTERNAL') || die();

/**
 *
 * @global stdClass $CFG
 * @global stdClass $USER
 * @global moodle_database $DB
 * @global core_renderer $OUTPUT
 * @param int $oldversion
 * @return bool always true
 */
function xmldb_main_upgrade($oldversion) {
    global $CFG, $USER, $DB, $OUTPUT;

    require_once($CFG->libdir.'/db/upgradelib.php'); // Core Upgrade-related functions

    $dbman = $DB->get_manager(); // loads ddl manager and xmldb classes

    ////////////////////////////////////////
    ///upgrade supported only from 1.9.x ///
    ////////////////////////////////////////

    if ($oldversion < 2008030600) {
        //NOTE: this table was added much later later in dev cycle, but we need it here, upgrades from pre PR1 not supported

    /// Define table upgrade_log to be created
        $table = new xmldb_table('upgrade_log');

    /// Adding fields to table upgrade_log
        $table->add_field('id', XMLDB_TYPE_INTEGER, '10', XMLDB_UNSIGNED, XMLDB_NOTNULL, XMLDB_SEQUENCE, null);
        $table->add_field('type', XMLDB_TYPE_INTEGER, '10', null, XMLDB_NOTNULL, null, null);
        $table->add_field('plugin', XMLDB_TYPE_CHAR, '100', null, null, null, null);
        $table->add_field('version', XMLDB_TYPE_CHAR, '100', null, null, null, null);
        $table->add_field('targetversion', XMLDB_TYPE_CHAR, '100', null, null, null, null);
        $table->add_field('info', XMLDB_TYPE_CHAR, '255', null, XMLDB_NOTNULL, null, null);
        $table->add_field('details', XMLDB_TYPE_TEXT, 'small', null, null, null, null);
        $table->add_field('backtrace', XMLDB_TYPE_TEXT, 'small', null, null, null, null);
        $table->add_field('userid', XMLDB_TYPE_INTEGER, '10', XMLDB_UNSIGNED, XMLDB_NOTNULL, null, null);
        $table->add_field('timemodified', XMLDB_TYPE_INTEGER, '10', XMLDB_UNSIGNED, XMLDB_NOTNULL, null, null);

    /// Adding keys to table upgrade_log
        $table->add_key('primary', XMLDB_KEY_PRIMARY, array('id'));
        $table->add_key('userid', XMLDB_KEY_FOREIGN, array('userid'), 'user', array('id'));

    /// Adding indexes to table upgrade_log
        $table->add_index('timemodified', XMLDB_INDEX_NOTUNIQUE, array('timemodified'));
        $table->add_index('type-timemodified', XMLDB_INDEX_NOTUNIQUE, array('type', 'timemodified'));

    /// Create table for upgrade_log
        $dbman->create_table($table);

    /// Main savepoint reached
        upgrade_main_savepoint(true, 2008030600);
    }

    if ($oldversion < 2008030601) {
        //NOTE: this table was added much later later in dev cycle, but we need it here, upgrades from pre PR1 not supported

    /// Define table log_queries to be created
        $table = new xmldb_table('log_queries');

    /// Adding fields to table log_queries
        $table->add_field('id', XMLDB_TYPE_INTEGER, '10', XMLDB_UNSIGNED, XMLDB_NOTNULL, XMLDB_SEQUENCE, null);
        $table->add_field('qtype', XMLDB_TYPE_INTEGER, '5', XMLDB_UNSIGNED, XMLDB_NOTNULL, null, null);
        $table->add_field('sqltext', XMLDB_TYPE_TEXT, 'medium', null, XMLDB_NOTNULL, null, null);
        $table->add_field('sqlparams', XMLDB_TYPE_TEXT, 'big', null, null, null, null);
        $table->add_field('error', XMLDB_TYPE_INTEGER, '5', XMLDB_UNSIGNED, XMLDB_NOTNULL, null, '0');
        $table->add_field('info', XMLDB_TYPE_TEXT, 'small', null, null, null, null);
        $table->add_field('backtrace', XMLDB_TYPE_TEXT, 'small', null, null, null, null);
        $table->add_field('exectime', XMLDB_TYPE_NUMBER, '10, 5', null, XMLDB_NOTNULL, null, null);
        $table->add_field('timelogged', XMLDB_TYPE_INTEGER, '10', XMLDB_UNSIGNED, XMLDB_NOTNULL, null, null);

    /// Adding keys to table log_queries
        $table->add_key('primary', XMLDB_KEY_PRIMARY, array('id'));

    /// Conditionally launch create table for log_queries
        $dbman->create_table($table);

    /// Main savepoint reached
        upgrade_main_savepoint(true, 2008030601);
    }

    if ($oldversion < 2008030602) {
        @unlink($CFG->dataroot.'/cache/languages');

        if (file_exists("$CFG->dataroot/lang")) {
            // rename old lang directory so that the new and old langs do not mix
            if (rename("$CFG->dataroot/lang", "$CFG->dataroot/oldlang")) {
                $oldlang = "$CFG->dataroot/oldlang";
            } else {
                $oldlang = "$CFG->dataroot/lang";
            }
        } else {
            $oldlang = '';
        }
        // TODO: fetch previously installed languages ("*_utf8") found in $oldlang from moodle.org
        upgrade_set_timeout(60*20); // this may take a while


        // TODO: add some info file to $oldlang describing what to do with "$oldlang/*_utf8_local" dirs


        // Main savepoint reached
        upgrade_main_savepoint(true, 2008030602);
    }

    if ($oldversion < 2008030700) {
        upgrade_set_timeout(60*20); // this may take a while

    /// Define index contextid-lowerboundary (not unique) to be dropped form grade_letters
        $table = new xmldb_table('grade_letters');
        $index = new xmldb_index('contextid-lowerboundary', XMLDB_INDEX_NOTUNIQUE, array('contextid', 'lowerboundary'));

    /// Launch drop index contextid-lowerboundary
        if ($dbman->index_exists($table, $index)) {
            $dbman->drop_index($table, $index);
        }

    /// Define index contextid-lowerboundary-letter (unique) to be added to grade_letters
        $table = new xmldb_table('grade_letters');
        $index = new xmldb_index('contextid-lowerboundary-letter', XMLDB_INDEX_UNIQUE, array('contextid', 'lowerboundary', 'letter'));

    /// Launch add index contextid-lowerboundary-letter
        $dbman->add_index($table, $index);

    /// Main savepoint reached
        upgrade_main_savepoint(true, 2008030700);
    }

    if ($oldversion < 2008050100) {
        // Update courses that used weekscss to weeks
        $DB->set_field('course', 'format', 'weeks', array('format' => 'weekscss'));
        upgrade_main_savepoint(true, 2008050100);
    }

    if ($oldversion < 2008050200) {
        // remove unused config options
        unset_config('statsrolesupgraded');
        upgrade_main_savepoint(true, 2008050200);
    }

    if ($oldversion < 2008050700) {
        upgrade_set_timeout(60*20); // this may take a while

    /// Fix minor problem caused by MDL-5482.
        require_once($CFG->dirroot . '/question/upgrade.php');
        question_fix_random_question_parents();
        upgrade_main_savepoint(true, 2008050700);
    }

    if ($oldversion < 2008051201) {
        echo $OUTPUT->notification('Increasing size of user idnumber field, this may take a while...', 'notifysuccess');
        upgrade_set_timeout(60*20); // this may take a while

    /// Under MySQL and Postgres... detect old NULL contents and change them by correct empty string. MDL-14859
        $dbfamily = $DB->get_dbfamily();
        if ($dbfamily === 'mysql' || $dbfamily === 'postgres') {
            $DB->execute("UPDATE {user} SET idnumber = '' WHERE idnumber IS NULL");
        }

    /// Define index idnumber (not unique) to be dropped form user
        $table = new xmldb_table('user');
        $index = new xmldb_index('idnumber', XMLDB_INDEX_NOTUNIQUE, array('idnumber'));

    /// Launch drop index idnumber
        if ($dbman->index_exists($table, $index)) {
            $dbman->drop_index($table, $index);
        }

    /// Changing precision of field idnumber on table user to (255)
        $table = new xmldb_table('user');
        $field = new xmldb_field('idnumber', XMLDB_TYPE_CHAR, '255', null, XMLDB_NOTNULL, null, null, 'password');

    /// Launch change of precision for field idnumber
        $dbman->change_field_precision($table, $field);

    /// Launch add index idnumber again
        $index = new xmldb_index('idnumber', XMLDB_INDEX_NOTUNIQUE, array('idnumber'));
        $dbman->add_index($table, $index);

    /// Main savepoint reached
        upgrade_main_savepoint(true, 2008051201);
    }

    if ($oldversion < 2008051203) {
        $table = new xmldb_table('mnet_enrol_course');
        $field = new xmldb_field('sortorder', XMLDB_TYPE_INTEGER, '10', XMLDB_UNSIGNED, XMLDB_NOTNULL, null, 0);
        $dbman->change_field_precision($table, $field);
        upgrade_main_savepoint(true, 2008051203);
    }

    if ($oldversion < 2008063001) {
        upgrade_set_timeout(60*20); // this may take a while

        // table to be modified
        $table = new xmldb_table('tag_instance');
        // add field
        $field = new xmldb_field('tiuserid');
        if (!$dbman->field_exists($table, $field)) {
            $field->set_attributes(XMLDB_TYPE_INTEGER, '10', XMLDB_UNSIGNED, XMLDB_NOTNULL, null, 0, 'itemid');
            $dbman->add_field($table, $field);
        }
        // modify index
        $index = new xmldb_index('itemtype-itemid-tagid');
        $index->set_attributes(XMLDB_INDEX_UNIQUE, array('itemtype', 'itemid', 'tagid'));
        if ($dbman->index_exists($table, $index)) {
            $dbman->drop_index($table, $index);
        }
        $index = new xmldb_index('itemtype-itemid-tagid-tiuserid');
        $index->set_attributes(XMLDB_INDEX_UNIQUE, array('itemtype', 'itemid', 'tagid', 'tiuserid'));
        if (!$dbman->index_exists($table, $index)) {
            $dbman->add_index($table, $index);
        }

        /// Main savepoint reached
        upgrade_main_savepoint(true, 2008063001);
    }

    if ($oldversion < 2008070300) {
        $DB->delete_records_select('role_names', $DB->sql_isempty('role_names', 'name', false, false));
        upgrade_main_savepoint(true, 2008070300);
    }

    if ($oldversion < 2008070701) {

    /// Define table portfolio_instance to be created
        $table = new xmldb_table('portfolio_instance');

    /// Adding fields to table portfolio_instance
        $table->add_field('id', XMLDB_TYPE_INTEGER, '10', XMLDB_UNSIGNED, XMLDB_NOTNULL, XMLDB_SEQUENCE, null);
        $table->add_field('plugin', XMLDB_TYPE_CHAR, '50', null, XMLDB_NOTNULL, null, null);
        $table->add_field('name', XMLDB_TYPE_CHAR, '255', null, XMLDB_NOTNULL, null, null);
        $table->add_field('visible', XMLDB_TYPE_INTEGER, '1', XMLDB_UNSIGNED, XMLDB_NOTNULL, null, '1');

    /// Adding keys to table portfolio_instance
        $table->add_key('primary', XMLDB_KEY_PRIMARY, array('id'));

    /// Conditionally launch create table for portfolio_instance
        if (!$dbman->table_exists($table)) {
            $dbman->create_table($table);
        }
  /// Define table portfolio_instance_config to be created
        $table = new xmldb_table('portfolio_instance_config');

    /// Adding fields to table portfolio_instance_config
        $table->add_field('id', XMLDB_TYPE_INTEGER, '10', XMLDB_UNSIGNED, XMLDB_NOTNULL, XMLDB_SEQUENCE, null);
        $table->add_field('instance', XMLDB_TYPE_INTEGER, '10', XMLDB_UNSIGNED, XMLDB_NOTNULL, null, null);
        $table->add_field('name', XMLDB_TYPE_CHAR, '255', null, XMLDB_NOTNULL, null, null);
        $table->add_field('value', XMLDB_TYPE_TEXT, 'big', null, null, null, null);

    /// Adding keys to table portfolio_instance_config
        $table->add_key('primary', XMLDB_KEY_PRIMARY, array('id'));
        $table->add_key('instance', XMLDB_KEY_FOREIGN, array('instance'), 'portfolio_instance', array('id'));

    /// Adding indexes to table portfolio_instance_config
        $table->add_index('name', XMLDB_INDEX_NOTUNIQUE, array('name'));

    /// Conditionally launch create table for portfolio_instance_config
        if (!$dbman->table_exists($table)) {
            $dbman->create_table($table);
        }

   /// Define table portfolio_instance_user to be created
        $table = new xmldb_table('portfolio_instance_user');

    /// Adding fields to table portfolio_instance_user
        $table->add_field('id', XMLDB_TYPE_INTEGER, '10', XMLDB_UNSIGNED, XMLDB_NOTNULL, XMLDB_SEQUENCE, null, null);
        $table->add_field('instance', XMLDB_TYPE_INTEGER, '10', XMLDB_UNSIGNED, XMLDB_NOTNULL, null, null);
        $table->add_field('userid', XMLDB_TYPE_INTEGER, '10', XMLDB_UNSIGNED, XMLDB_NOTNULL, null, null);
        $table->add_field('name', XMLDB_TYPE_CHAR, '255', null, XMLDB_NOTNULL, null, null);
        $table->add_field('value', XMLDB_TYPE_TEXT, 'big', null, null, null, null);

    /// Adding keys to table portfolio_instance_user
        $table->add_key('primary', XMLDB_KEY_PRIMARY, array('id'));
        $table->add_key('instancefk', XMLDB_KEY_FOREIGN, array('instance'), 'portfolio_instance', array('id'));
        $table->add_key('userfk', XMLDB_KEY_FOREIGN, array('userid'), 'user', array('id'));

    /// Conditionally launch create table for portfolio_instance_user
        if (!$dbman->table_exists($table)) {
            $dbman->create_table($table);
        }

    /// Main savepoint reached
        upgrade_main_savepoint(true, 2008070701);
    }

    if ($oldversion < 2008072400) {
    /// Create the database tables for message_processors
        $table = new xmldb_table('message_processors');
        $table->add_field('id', XMLDB_TYPE_INTEGER, '10', null, XMLDB_NOTNULL, XMLDB_SEQUENCE, null);
        $table->add_field('name', XMLDB_TYPE_CHAR, '166', null, XMLDB_NOTNULL, null, null);
        $table->add_key('primary', XMLDB_KEY_PRIMARY, array('id'));
        $dbman->create_table($table);

    /// delete old and create new fields
        $table = new xmldb_table('message');
        $field = new xmldb_field('messagetype');
        $dbman->drop_field($table, $field);

    /// fields to rename
        $field = new xmldb_field('message');
        $field->set_attributes(XMLDB_TYPE_TEXT, 'small', null, null, null, null, null);
        $dbman->rename_field($table, $field, 'fullmessage');
        $field = new xmldb_field('format');
        $field->set_attributes(XMLDB_TYPE_INTEGER, '4', XMLDB_UNSIGNED, null, null, '0', null);
        $dbman->rename_field($table, $field, 'fullmessageformat');

    /// new message fields
        $field = new xmldb_field('subject');
        $field->set_attributes(XMLDB_TYPE_TEXT, 'small', null, null, null, null, null);
        $dbman->add_field($table, $field);
        $field = new xmldb_field('fullmessagehtml');
        $field->set_attributes(XMLDB_TYPE_TEXT, 'medium', null, null, null, null, null);
        $dbman->add_field($table, $field);
        $field = new xmldb_field('smallmessage');
        $field->set_attributes(XMLDB_TYPE_TEXT, 'small', null, null, null, null, null);
        $dbman->add_field($table, $field);


        $table = new xmldb_table('message_read');
        $field = new xmldb_field('messagetype');
        $dbman->drop_field($table, $field);
        $field = new xmldb_field('mailed');
        $dbman->drop_field($table, $field);

    /// fields to rename
        $field = new xmldb_field('message');
        $field->set_attributes(XMLDB_TYPE_TEXT, 'small', null, null, null, null, null);
        $dbman->rename_field($table, $field, 'fullmessage');
        $field = new xmldb_field('format');
        $field->set_attributes(XMLDB_TYPE_INTEGER, '4', XMLDB_UNSIGNED, null, null, '0', null);
        $dbman->rename_field($table, $field, 'fullmessageformat');


    /// new message fields
        $field = new xmldb_field('subject');
        $field->set_attributes(XMLDB_TYPE_TEXT, 'small', null, null, null, null, null);
        $dbman->add_field($table, $field);
        $field = new xmldb_field('fullmessagehtml');
        $field->set_attributes(XMLDB_TYPE_TEXT, 'medium', null, null, null, null, null);
        $dbman->add_field($table, $field);
        $field = new xmldb_field('smallmessage');
        $field->set_attributes(XMLDB_TYPE_TEXT, 'small', null, null, null, null, null);
        $dbman->add_field($table, $field);

    /// new table
        $table = new xmldb_table('message_working');
        $table->add_field('id', XMLDB_TYPE_INTEGER, '10', null, XMLDB_NOTNULL, XMLDB_SEQUENCE, null);
        $table->add_field('unreadmessageid', XMLDB_TYPE_INTEGER, '10', XMLDB_UNSIGNED, XMLDB_NOTNULL, null, null);
        $table->add_field('processorid', XMLDB_TYPE_INTEGER, '10', XMLDB_UNSIGNED, XMLDB_NOTNULL, null, null);
        $table->add_key('primary', XMLDB_KEY_PRIMARY, array('id'));
        $dbman->create_table($table);


        upgrade_main_savepoint(true, 2008072400);
    }

    if ($oldversion < 2008072800) {

    /// Define field enablecompletion to be added to course
        $table = new xmldb_table('course');
        $field = new xmldb_field('enablecompletion');
        $field->set_attributes(XMLDB_TYPE_INTEGER, '1', XMLDB_UNSIGNED, XMLDB_NOTNULL, null, '0', 'defaultrole');

    /// Launch add field enablecompletion
        if (!$dbman->field_exists($table,$field)) {
            $dbman->add_field($table, $field);
        }

    /// Define field completion to be added to course_modules
        $table = new xmldb_table('course_modules');
        $field = new xmldb_field('completion');
        $field->set_attributes(XMLDB_TYPE_INTEGER, '1', XMLDB_UNSIGNED, XMLDB_NOTNULL, null, '0', 'groupmembersonly');

    /// Launch add field completion
        if (!$dbman->field_exists($table,$field)) {
            $dbman->add_field($table, $field);
        }

    /// Define field completiongradeitemnumber to be added to course_modules
        $field = new xmldb_field('completiongradeitemnumber');
        $field->set_attributes(XMLDB_TYPE_INTEGER, '10', XMLDB_UNSIGNED, null, null, null, 'completion');

    /// Launch add field completiongradeitemnumber
        if (!$dbman->field_exists($table,$field)) {
            $dbman->add_field($table, $field);
        }

    /// Define field completionview to be added to course_modules
        $field = new xmldb_field('completionview');
        $field->set_attributes(XMLDB_TYPE_INTEGER, '1', XMLDB_UNSIGNED, XMLDB_NOTNULL, null, '0', 'completiongradeitemnumber');

    /// Launch add field completionview
        if (!$dbman->field_exists($table,$field)) {
            $dbman->add_field($table, $field);
        }

    /// Define field completionexpected to be added to course_modules
        $field = new xmldb_field('completionexpected');
        $field->set_attributes(XMLDB_TYPE_INTEGER, '10', XMLDB_UNSIGNED, XMLDB_NOTNULL, null, '0', 'completionview');

    /// Launch add field completionexpected
        if (!$dbman->field_exists($table,$field)) {
            $dbman->add_field($table, $field);
        }

   /// Define table course_modules_completion to be created
        $table = new xmldb_table('course_modules_completion');
        if (!$dbman->table_exists($table)) {

        /// Adding fields to table course_modules_completion
            $table->add_field('id', XMLDB_TYPE_INTEGER, '10', XMLDB_UNSIGNED, XMLDB_NOTNULL, XMLDB_SEQUENCE, null);
            $table->add_field('coursemoduleid', XMLDB_TYPE_INTEGER, '10', XMLDB_UNSIGNED, XMLDB_NOTNULL, null, null);
            $table->add_field('userid', XMLDB_TYPE_INTEGER, '10', XMLDB_UNSIGNED, XMLDB_NOTNULL, null, null);
            $table->add_field('completionstate', XMLDB_TYPE_INTEGER, '1', XMLDB_UNSIGNED, XMLDB_NOTNULL, null, null);
            $table->add_field('viewed', XMLDB_TYPE_INTEGER, '1', XMLDB_UNSIGNED, null, null, null);
            $table->add_field('timemodified', XMLDB_TYPE_INTEGER, '10', XMLDB_UNSIGNED, XMLDB_NOTNULL, null, null);

        /// Adding keys to table course_modules_completion
            $table->add_key('primary', XMLDB_KEY_PRIMARY, array('id'));

        /// Adding indexes to table course_modules_completion
            $table->add_index('coursemoduleid', XMLDB_INDEX_NOTUNIQUE, array('coursemoduleid'));
            $table->add_index('userid', XMLDB_INDEX_NOTUNIQUE, array('userid'));

        /// Launch create table for course_modules_completion
            $dbman->create_table($table);
        }

        /// Main savepoint reached
        upgrade_main_savepoint(true, 2008072800);
    }

    if ($oldversion < 2008073000) {

    /// Define table portfolio_log to be created
        $table = new xmldb_table('portfolio_log');

    /// Adding fields to table portfolio_log
        $table->add_field('id', XMLDB_TYPE_INTEGER, '10', XMLDB_UNSIGNED, XMLDB_NOTNULL, XMLDB_SEQUENCE, null);
        $table->add_field('userid', XMLDB_TYPE_INTEGER, '10', XMLDB_UNSIGNED, XMLDB_NOTNULL, null, null);
        $table->add_field('time', XMLDB_TYPE_INTEGER, '10', XMLDB_UNSIGNED, XMLDB_NOTNULL, null, null);
        $table->add_field('portfolio', XMLDB_TYPE_INTEGER, '10', XMLDB_UNSIGNED, XMLDB_NOTNULL, null, null);
        $table->add_field('caller_class', XMLDB_TYPE_CHAR, '150', null, XMLDB_NOTNULL, null, null);
        $table->add_field('caller_file', XMLDB_TYPE_CHAR, '255', null, XMLDB_NOTNULL, null, null);
        $table->add_field('caller_sha1', XMLDB_TYPE_CHAR, '255', null, XMLDB_NOTNULL, null, null);
        $table->add_field('tempdataid', XMLDB_TYPE_INTEGER, '10', null, XMLDB_NOTNULL, null, '0');
        $table->add_field('returnurl', XMLDB_TYPE_CHAR, '255', null, XMLDB_NOTNULL, null, null);
        $table->add_field('continueurl', XMLDB_TYPE_CHAR, '255', null, XMLDB_NOTNULL, null, null);

    /// Adding keys to table portfolio_log
        $table->add_key('primary', XMLDB_KEY_PRIMARY, array('id'));
        $table->add_key('userfk', XMLDB_KEY_FOREIGN, array('userid'), 'user', array('id'));
        $table->add_key('portfoliofk', XMLDB_KEY_FOREIGN, array('portfolio'), 'portfolio_instance', array('id'));

    /// Conditionally launch create table for portfolio_log
        if (!$dbman->table_exists($table)) {
            $dbman->create_table($table);
        }

    /// Main savepoint reached
        upgrade_main_savepoint(true, 2008073000);
    }

    if ($oldversion < 2008073104) {
    /// Drop old table that might exist for some people
        $table = new xmldb_table('message_providers');
        if ($dbman->table_exists($table)) {
            $dbman->drop_table($table);
        }

    /// Define table message_providers to be created
        $table = new xmldb_table('message_providers');

    /// Adding fields to table message_providers
        $table->add_field('id', XMLDB_TYPE_INTEGER, '10', null, XMLDB_NOTNULL, XMLDB_SEQUENCE, null);
        $table->add_field('name', XMLDB_TYPE_CHAR, '100', null, XMLDB_NOTNULL, null, null);
        $table->add_field('component', XMLDB_TYPE_CHAR, '200', null, XMLDB_NOTNULL, null, null);
        $table->add_field('capability', XMLDB_TYPE_CHAR, '255', null, null, null, null);

    /// Adding keys to table message_providers
        $table->add_key('primary', XMLDB_KEY_PRIMARY, array('id'));

    /// Adding indexes to table message_providers
        $table->add_index('componentname', XMLDB_INDEX_UNIQUE, array('component', 'name'));

    /// Create table for message_providers
        $dbman->create_table($table);

        upgrade_main_savepoint(true, 2008073104);
    }

    if ($oldversion < 2008073111) {
    /// Define table files to be created
        $table = new xmldb_table('files');

    /// Adding fields to table files
        $table->add_field('id', XMLDB_TYPE_INTEGER, '10', XMLDB_UNSIGNED, XMLDB_NOTNULL, XMLDB_SEQUENCE, null);
        $table->add_field('contenthash', XMLDB_TYPE_CHAR, '40', null, XMLDB_NOTNULL, null, null);
        $table->add_field('pathnamehash', XMLDB_TYPE_CHAR, '40', null, XMLDB_NOTNULL, null, null);
        $table->add_field('contextid', XMLDB_TYPE_INTEGER, '10', XMLDB_UNSIGNED, XMLDB_NOTNULL, null, null);
        $table->add_field('component', XMLDB_TYPE_CHAR, '100', null, XMLDB_NOTNULL, null, null);
        $table->add_field('filearea', XMLDB_TYPE_CHAR, '50', null, XMLDB_NOTNULL, null, null);
        $table->add_field('itemid', XMLDB_TYPE_INTEGER, '10', XMLDB_UNSIGNED, XMLDB_NOTNULL, null, null);
        $table->add_field('filepath', XMLDB_TYPE_CHAR, '255', null, XMLDB_NOTNULL, null, null);
        $table->add_field('filename', XMLDB_TYPE_CHAR, '255', null, XMLDB_NOTNULL, null, null);
        $table->add_field('userid', XMLDB_TYPE_INTEGER, '10', XMLDB_UNSIGNED, null, null, null);
        $table->add_field('filesize', XMLDB_TYPE_INTEGER, '10', XMLDB_UNSIGNED, XMLDB_NOTNULL, null, null);
        $table->add_field('mimetype', XMLDB_TYPE_CHAR, '100', null, null, null, null);
        $table->add_field('status', XMLDB_TYPE_INTEGER, '10', XMLDB_UNSIGNED, XMLDB_NOTNULL, null, '0');
        $table->add_field('source', XMLDB_TYPE_TEXT, 'small', null, null, null, null);
        $table->add_field('author', XMLDB_TYPE_CHAR, '255', null, null, null, null);
        $table->add_field('license', XMLDB_TYPE_CHAR, '255', null, null, null, null);
        $table->add_field('timecreated', XMLDB_TYPE_INTEGER, '10', XMLDB_UNSIGNED, XMLDB_NOTNULL, null, null);
        $table->add_field('timemodified', XMLDB_TYPE_INTEGER, '10', XMLDB_UNSIGNED, XMLDB_NOTNULL, null, null);

    /// Adding keys to table files
        $table->add_key('primary', XMLDB_KEY_PRIMARY, array('id'));
        $table->add_key('contextid', XMLDB_KEY_FOREIGN, array('contextid'), 'context', array('id'));
        $table->add_key('userid', XMLDB_KEY_FOREIGN, array('userid'), 'user', array('id'));

    /// Adding indexes to table files
        $table->add_index('component-filearea-contextid-itemid', XMLDB_INDEX_NOTUNIQUE, array('component', 'filearea', 'contextid', 'itemid'));
        $table->add_index('contenthash', XMLDB_INDEX_NOTUNIQUE, array('contenthash'));
        $table->add_index('pathnamehash', XMLDB_INDEX_UNIQUE, array('pathnamehash'));

    /// Conditionally launch create table for files
        $dbman->create_table($table);

    /// Main savepoint reached
        upgrade_main_savepoint(true, 2008073111);
    }

    if ($oldversion < 2008073112) {
        // Define field legacyfiles to be added to course
        $table = new xmldb_table('course');
        $field = new xmldb_field('legacyfiles', XMLDB_TYPE_INTEGER, '4', XMLDB_UNSIGNED, XMLDB_NOTNULL, null, '0', 'maxbytes');

        // Launch add field legacyfiles
        $dbman->add_field($table, $field);
        // enable legacy files in all courses
        $DB->execute("UPDATE {course} SET legacyfiles = 2");

        // Main savepoint reached
        upgrade_main_savepoint(true, 2008073112);
    }

    if ($oldversion < 2008073113) {
    /// move all course, backup and other files to new filepool based storage
        upgrade_migrate_files_courses();
    /// Main savepoint reached
        upgrade_main_savepoint(true, 2008073113);
    }

    if ($oldversion < 2008073114) {
    /// move all course, backup and other files to new filepool based storage
        upgrade_migrate_files_blog();
    /// Main savepoint reached
        upgrade_main_savepoint(true, 2008073114);
    }

    if ($oldversion < 2008080400) {
        // Add field ssl_jump_url to mnet application, and populate existing default applications
        $table = new xmldb_table('mnet_application');
        $field = new xmldb_field('sso_jump_url');
        if (!$dbman->field_exists($table, $field)) {
            $field->set_attributes(XMLDB_TYPE_CHAR, '255', null, XMLDB_NOTNULL, null, null);
            $dbman->add_field($table, $field);
            $DB->set_field('mnet_application', 'sso_jump_url', '/auth/mnet/jump.php', array('name' => 'moodle'));
            $DB->set_field('mnet_application', 'sso_jump_url', '/auth/xmlrpc/jump.php', array('name' => 'mahara'));
        }

        /// Main savepoint reached
        upgrade_main_savepoint(true, 2008080400);
    }

    if ($oldversion < 2008080500) {

    /// Define table portfolio_tempdata to be created
        $table = new xmldb_table('portfolio_tempdata');

    /// Adding fields to table portfolio_tempdata
        $table->add_field('id', XMLDB_TYPE_INTEGER, '10', XMLDB_UNSIGNED, XMLDB_NOTNULL, XMLDB_SEQUENCE, null);
        $table->add_field('data', XMLDB_TYPE_TEXT, 'big', null, null, null, null);
        $table->add_field('expirytime', XMLDB_TYPE_INTEGER, '10', XMLDB_UNSIGNED, XMLDB_NOTNULL, null, null);
        $table->add_field('userid', XMLDB_TYPE_INTEGER, '10', XMLDB_UNSIGNED, XMLDB_NOTNULL, null, null);
        $table->add_field('instance', XMLDB_TYPE_INTEGER, '10', null, null, null, '0');

    /// Adding keys to table portfolio_tempdata
        $table->add_key('primary', XMLDB_KEY_PRIMARY, array('id'));
        $table->add_key('userfk', XMLDB_KEY_FOREIGN, array('userid'), 'user', array('id'));
        $table->add_key('instance', XMLDB_KEY_FOREIGN, array('instance'), 'portfolio_instance', array('id'));

    /// Conditionally launch create table for portfolio_tempdata
        if (!$dbman->table_exists($table)) {
            $dbman->create_table($table);
        }

    /// Main savepoint reached
        upgrade_main_savepoint(true, 2008080500);
    }

    if ($oldversion < 2008081500) {
    /// Changing the type of all the columns that the question bank uses to store grades to be NUMBER(12, 7).
        $table = new xmldb_table('question');
        $field = new xmldb_field('defaultgrade', XMLDB_TYPE_NUMBER, '12, 7', XMLDB_UNSIGNED, XMLDB_NOTNULL, null, '1.0000000', 'generalfeedback');
        $dbman->change_field_type($table, $field);
        upgrade_main_savepoint(true, 2008081500);
    }

    if ($oldversion < 2008081501) {
        $table = new xmldb_table('question');
        $field = new xmldb_field('penalty', XMLDB_TYPE_NUMBER, '12, 7', null, XMLDB_NOTNULL, null, '0.1000000', 'defaultgrade');
        $dbman->change_field_type($table, $field);
        upgrade_main_savepoint(true, 2008081501);
    }

    if ($oldversion < 2008081502) {
        $table = new xmldb_table('question_answers');
        $field = new xmldb_field('fraction', XMLDB_TYPE_NUMBER, '12, 7', null, XMLDB_NOTNULL, null, '0', 'answer');
        $dbman->change_field_type($table, $field);
        upgrade_main_savepoint(true, 2008081502);
    }

    if ($oldversion < 2008081503) {
        $table = new xmldb_table('question_sessions');
        $field = new xmldb_field('sumpenalty', XMLDB_TYPE_NUMBER, '12, 7', null, XMLDB_NOTNULL, null, '0', 'newgraded');
        $dbman->change_field_type($table, $field);
        upgrade_main_savepoint(true, 2008081503);
    }

    if ($oldversion < 2008081504) {
        $table = new xmldb_table('question_states');
        $field = new xmldb_field('grade', XMLDB_TYPE_NUMBER, '12, 7', null, XMLDB_NOTNULL, null, '0', 'event');
        $dbman->change_field_type($table, $field);
        upgrade_main_savepoint(true, 2008081504);
    }

    if ($oldversion < 2008081505) {
        $table = new xmldb_table('question_states');
        $field = new xmldb_field('raw_grade', XMLDB_TYPE_NUMBER, '12, 7', null, XMLDB_NOTNULL, null, '0', 'grade');
        $dbman->change_field_type($table, $field);
        upgrade_main_savepoint(true, 2008081505);
    }

    if ($oldversion < 2008081506) {
        $table = new xmldb_table('question_states');
        $field = new xmldb_field('penalty', XMLDB_TYPE_NUMBER, '12, 7', null, XMLDB_NOTNULL, null, '0', 'raw_grade');
        $dbman->change_field_type($table, $field);
        upgrade_main_savepoint(true, 2008081506);
    }

    if ($oldversion < 2008081600) {

    /// all 1.9 sites and fresh installs must already be unicode, not needed anymore
        unset_config('unicodedb');

    /// Main savepoint reached
        upgrade_main_savepoint(true, 2008081600);
    }

    if ($oldversion < 2008082602) {

    /// Define table repository to be dropped
        $table = new xmldb_table('repository');

    /// Conditionally launch drop table for repository
        if ($dbman->table_exists($table)) {
            $dbman->drop_table($table);
        }

    /// Define table repository to be created
        $table = new xmldb_table('repository');

    /// Adding fields to table repository
        $table->add_field('id', XMLDB_TYPE_INTEGER, '10', XMLDB_UNSIGNED, XMLDB_NOTNULL, XMLDB_SEQUENCE, null);
        $table->add_field('type', XMLDB_TYPE_CHAR, '255', null, XMLDB_NOTNULL, null, null);
        $table->add_field('visible', XMLDB_TYPE_INTEGER, '1', XMLDB_UNSIGNED, null, null, '1');
        $table->add_field('sortorder', XMLDB_TYPE_INTEGER, '10', XMLDB_UNSIGNED, XMLDB_NOTNULL, null, '0');

    /// Adding keys to table repository
        $table->add_key('primary', XMLDB_KEY_PRIMARY, array('id'));

    /// Conditionally launch create table for repository
        if (!$dbman->table_exists($table)) {
            $dbman->create_table($table);
        }

    /// Define table repository_instances to be created
        $table = new xmldb_table('repository_instances');

    /// Adding fields to table repository_instances
        $table->add_field('id', XMLDB_TYPE_INTEGER, '10', XMLDB_UNSIGNED, XMLDB_NOTNULL, XMLDB_SEQUENCE, null);
        $table->add_field('name', XMLDB_TYPE_CHAR, '255', null, XMLDB_NOTNULL, null, null);
        $table->add_field('typeid', XMLDB_TYPE_INTEGER, '10', XMLDB_UNSIGNED, XMLDB_NOTNULL, null, null);
        $table->add_field('userid', XMLDB_TYPE_INTEGER, '10', XMLDB_UNSIGNED, XMLDB_NOTNULL, null, '0');
        $table->add_field('contextid', XMLDB_TYPE_INTEGER, '10', XMLDB_UNSIGNED, XMLDB_NOTNULL, null, null);
        $table->add_field('username', XMLDB_TYPE_CHAR, '255', null, null, null, null);
        $table->add_field('password', XMLDB_TYPE_CHAR, '255', null, null, null, null);
        $table->add_field('timecreated', XMLDB_TYPE_INTEGER, '10', XMLDB_UNSIGNED, null, null, null);
        $table->add_field('timemodified', XMLDB_TYPE_INTEGER, '10', XMLDB_UNSIGNED, null, null, null);
        $table->add_field('readonly', XMLDB_TYPE_INTEGER, '1', XMLDB_UNSIGNED, XMLDB_NOTNULL, null, '0');

    /// Adding keys to table repository_instances
        $table->add_key('primary', XMLDB_KEY_PRIMARY, array('id'));

    /// Conditionally launch create table for repository_instances
        if (!$dbman->table_exists($table)) {
            $dbman->create_table($table);
        }

    /// Define table repository_instance_config to be created
        $table = new xmldb_table('repository_instance_config');

    /// Adding fields to table repository_instance_config
        $table->add_field('id', XMLDB_TYPE_INTEGER, '10', XMLDB_UNSIGNED, XMLDB_NOTNULL, XMLDB_SEQUENCE, null);
        $table->add_field('instanceid', XMLDB_TYPE_INTEGER, '10', XMLDB_UNSIGNED, XMLDB_NOTNULL, null, null);
        $table->add_field('name', XMLDB_TYPE_CHAR, '255', null, XMLDB_NOTNULL, null, null);
        $table->add_field('value', XMLDB_TYPE_TEXT, 'big', null, null, null, null);

    /// Adding keys to table repository_instance_config
        $table->add_key('primary', XMLDB_KEY_PRIMARY, array('id'));

    /// Conditionally launch create table for repository_instance_config
        if (!$dbman->table_exists($table)) {
            $dbman->create_table($table);
        }

    /// Main savepoint reached
        upgrade_main_savepoint(true, 2008082602);
    }

    if ($oldversion < 2008082700) {
    /// Add a new column to the question sessions table to record whether a
    /// question has been flagged.

    /// Define field flagged to be added to question_sessions
        $table = new xmldb_table('question_sessions');
        $field = new xmldb_field('flagged', XMLDB_TYPE_INTEGER, '2', null, XMLDB_NOTNULL, null, '0', 'manualcomment');

    /// Conditionally launch add field flagged
        if (!$dbman->field_exists($table, $field)) {
            $dbman->add_field($table, $field);
        }

    /// Main savepoint reached
        upgrade_main_savepoint(true, 2008082700);
    }

    if ($oldversion < 2008082900) {

    /// Changing precision of field parent_type on table mnet_rpc to (20)
        $table = new xmldb_table('mnet_rpc');
        $field = new xmldb_field('parent_type', XMLDB_TYPE_CHAR, '20', null, XMLDB_NOTNULL, null, null, 'xmlrpc_path');

    /// Launch change of precision for field parent_type
        $dbman->change_field_precision($table, $field);

    /// Main savepoint reached
        upgrade_main_savepoint(true, 2008082900);
    }

    // MDL-16411 Move all plugintype_pluginname_version values from config to config_plugins.
    if ($oldversion < 2008091000) {
        foreach (get_object_vars($CFG) as $name => $value) {
            if (substr($name, strlen($name) - 8) !== '_version') {
                continue;
            }
            $pluginname = substr($name, 0, strlen($name) - 8);
            if (!strpos($pluginname, '_')) {
                // Skip things like backup_version that don't contain an extra _
                continue;
            }
            if ($pluginname == 'enrol_ldap_version') {
                // Special case - this is something different from a plugin version number.
                continue;
            }
            if (!preg_match('/^\d{10}$/', $value)) {
                // Extra safety check, skip anything that does not look like a Moodle
                // version number (10 digits).
                continue;
            }
            set_config('version', $value, $pluginname);
            unset_config($name);
        }
        upgrade_main_savepoint(true, 2008091000);
    }

    if ($oldversion < 2008092300) {
        unset_config('editorspelling');
        unset_config('editordictionary');
    /// Main savepoint reached
        upgrade_main_savepoint(true, 2008092300);
    }

    if ($oldversion < 2008101300) {

        if (!get_config(NULL, 'statsruntimedays')) {
            set_config('statsruntimedays', '31');
        }

    /// Main savepoint reached
        upgrade_main_savepoint(true, 2008101300);
    }

    /// Drop the deprecated teacher, teachers, student and students columns from the course table.
    if ($oldversion < 2008111200) {
        $table = new xmldb_table('course');

    /// Conditionally launch drop field teacher
        $field = new xmldb_field('teacher');
        if ($dbman->field_exists($table, $field)) {
            $dbman->drop_field($table, $field);
        }

    /// Conditionally launch drop field teacher
        $field = new xmldb_field('teachers');
        if ($dbman->field_exists($table, $field)) {
            $dbman->drop_field($table, $field);
        }

    /// Conditionally launch drop field teacher
        $field = new xmldb_field('student');
        if ($dbman->field_exists($table, $field)) {
            $dbman->drop_field($table, $field);
        }

    /// Conditionally launch drop field teacher
        $field = new xmldb_field('students');
        if ($dbman->field_exists($table, $field)) {
            $dbman->drop_field($table, $field);
        }

    /// Main savepoint reached
        upgrade_main_savepoint(true, 2008111200);
    }

/// Add a unique index to the role.name column.
    if ($oldversion < 2008111800) {

    /// Define index name (unique) to be added to role
        $table = new xmldb_table('role');
        $index = new xmldb_index('name', XMLDB_INDEX_UNIQUE, array('name'));

    /// Conditionally launch add index name
        if (!$dbman->index_exists($table, $index)) {
            $dbman->add_index($table, $index);
        }

    /// Main savepoint reached
        upgrade_main_savepoint(true, 2008111800);
    }

/// Add a unique index to the role.shortname column.
    if ($oldversion < 2008111801) {

    /// Define index shortname (unique) to be added to role
        $table = new xmldb_table('role');
        $index = new xmldb_index('shortname', XMLDB_INDEX_UNIQUE, array('shortname'));

    /// Conditionally launch add index shortname
        if (!$dbman->index_exists($table, $index)) {
            $dbman->add_index($table, $index);
        }

    /// Main savepoint reached
        upgrade_main_savepoint(true, 2008111801);
    }

    if ($oldversion < 2008120700) {

    /// Changing precision of field shortname on table course_request to (100)
        $table = new xmldb_table('course_request');
        $field = new xmldb_field('shortname', XMLDB_TYPE_CHAR, '100', null, XMLDB_NOTNULL, null, null, 'fullname');

    /// Before changing the field, drop dependent indexes
    /// Define index shortname (not unique) to be dropped form course_request
        $index = new xmldb_index('shortname', XMLDB_INDEX_NOTUNIQUE, array('shortname'));
    /// Conditionally launch drop index shortname
        if ($dbman->index_exists($table, $index)) {
            $dbman->drop_index($table, $index);
        }

    /// Launch change of precision for field shortname
        $dbman->change_field_precision($table, $field);

    /// After changing the field, recreate dependent indexes
    /// Define index shortname (not unique) to be added to course_request
        $index = new xmldb_index('shortname', XMLDB_INDEX_NOTUNIQUE, array('shortname'));
    /// Conditionally launch add index shortname
        if (!$dbman->index_exists($table, $index)) {
            $dbman->add_index($table, $index);
        }

    /// Main savepoint reached
        upgrade_main_savepoint(true, 2008120700);
    }

    if ($oldversion < 2008120801) {

    /// Changing precision of field shortname on table mnet_enrol_course to (100)
        $table = new xmldb_table('mnet_enrol_course');
        $field = new xmldb_field('shortname', XMLDB_TYPE_CHAR, '100', null, XMLDB_NOTNULL, null, null, 'fullname');

    /// Launch change of precision for field shortname
        $dbman->change_field_precision($table, $field);

    /// Main savepoint reached
        upgrade_main_savepoint(true, 2008120801);
    }

    if ($oldversion < 2008121701) {

    /// Define field availablefrom to be added to course_modules
        $table = new xmldb_table('course_modules');
        $field = new xmldb_field('availablefrom', XMLDB_TYPE_INTEGER, '10', XMLDB_UNSIGNED, XMLDB_NOTNULL, null, '0', 'completionexpected');

    /// Conditionally launch add field availablefrom
        if (!$dbman->field_exists($table, $field)) {
            $dbman->add_field($table, $field);
        }

    /// Define field availableuntil to be added to course_modules
        $field = new xmldb_field('availableuntil', XMLDB_TYPE_INTEGER, '10', XMLDB_UNSIGNED, XMLDB_NOTNULL, null, '0', 'availablefrom');

    /// Conditionally launch add field availableuntil
        if (!$dbman->field_exists($table, $field)) {
            $dbman->add_field($table, $field);
        }

    /// Define field showavailability to be added to course_modules
        $field = new xmldb_field('showavailability', XMLDB_TYPE_INTEGER, '1', XMLDB_UNSIGNED, XMLDB_NOTNULL, null, '0', 'availableuntil');

    /// Conditionally launch add field showavailability
        if (!$dbman->field_exists($table, $field)) {
            $dbman->add_field($table, $field);
        }

    /// Define table course_modules_availability to be created
        $table = new xmldb_table('course_modules_availability');

    /// Adding fields to table course_modules_availability
        $table->add_field('id', XMLDB_TYPE_INTEGER, '10', XMLDB_UNSIGNED, XMLDB_NOTNULL, XMLDB_SEQUENCE, null);
        $table->add_field('coursemoduleid', XMLDB_TYPE_INTEGER, '10', XMLDB_UNSIGNED, XMLDB_NOTNULL, null, null);
        $table->add_field('sourcecmid', XMLDB_TYPE_INTEGER, '10', XMLDB_UNSIGNED, null, null, null);
        $table->add_field('requiredcompletion', XMLDB_TYPE_INTEGER, '1', XMLDB_UNSIGNED, null, null, null);
        $table->add_field('gradeitemid', XMLDB_TYPE_INTEGER, '10', XMLDB_UNSIGNED, null, null, null);
        $table->add_field('grademin', XMLDB_TYPE_NUMBER, '10, 5', null, null, null, null);
        $table->add_field('grademax', XMLDB_TYPE_NUMBER, '10, 5', null, null, null, null);

    /// Adding keys to table course_modules_availability
        $table->add_key('primary', XMLDB_KEY_PRIMARY, array('id'));
        $table->add_key('coursemoduleid', XMLDB_KEY_FOREIGN, array('coursemoduleid'), 'course_modules', array('id'));
        $table->add_key('sourcecmid', XMLDB_KEY_FOREIGN, array('sourcecmid'), 'course_modules', array('id'));
        $table->add_key('gradeitemid', XMLDB_KEY_FOREIGN, array('gradeitemid'), 'grade_items', array('id'));

    /// Conditionally launch create table for course_modules_availability
        if (!$dbman->table_exists($table)) {
            $dbman->create_table($table);
        }

    /// Changes to modinfo mean we need to rebuild course cache
        require_once($CFG->dirroot . '/course/lib.php');
        rebuild_course_cache(0, true);

    /// Main savepoint reached
        upgrade_main_savepoint(true, 2008121701);
    }

    if ($oldversion < 2009010500) {
    /// clean up config table a bit
        unset_config('session_error_counter');

    /// Main savepoint reached
        upgrade_main_savepoint(true, 2009010500);
    }

    if ($oldversion < 2009010600) {

    /// Define field originalquestion to be dropped from question_states
        $table = new xmldb_table('question_states');
        $field = new xmldb_field('originalquestion');

    /// Conditionally launch drop field originalquestion
        if ($dbman->field_exists($table, $field)) {
            $dbman->drop_field($table, $field);
        }

    /// Main savepoint reached
        upgrade_main_savepoint(true, 2009010600);
    }

    if ($oldversion < 2009010601) {

    /// Changing precision of field ip on table log to (45)
        $table = new xmldb_table('log');
        $field = new xmldb_field('ip', XMLDB_TYPE_CHAR, '45', null, XMLDB_NOTNULL, null, null, 'userid');

    /// Launch change of precision for field ip
        $dbman->change_field_precision($table, $field);

    /// Main savepoint reached
        upgrade_main_savepoint(true, 2009010601);
    }

    if ($oldversion < 2009010602) {

    /// Changing precision of field lastip on table user to (45)
        $table = new xmldb_table('user');
        $field = new xmldb_field('lastip', XMLDB_TYPE_CHAR, '45', null, XMLDB_NOTNULL, null, null, 'currentlogin');

    /// Launch change of precision for field lastip
        $dbman->change_field_precision($table, $field);

    /// Main savepoint reached
        upgrade_main_savepoint(true, 2009010602);
    }

    if ($oldversion < 2009010603) {

    /// Changing precision of field ip_address on table mnet_host to (45)
        $table = new xmldb_table('mnet_host');
        $field = new xmldb_field('ip_address', XMLDB_TYPE_CHAR, '45', null, XMLDB_NOTNULL, null, null, 'wwwroot');

    /// Launch change of precision for field ip_address
        $dbman->change_field_precision($table, $field);

    /// Main savepoint reached
        upgrade_main_savepoint(true, 2009010603);
    }

    if ($oldversion < 2009010604) {

    /// Changing precision of field ip on table mnet_log to (45)
        $table = new xmldb_table('mnet_log');
        $field = new xmldb_field('ip', XMLDB_TYPE_CHAR, '45', null, XMLDB_NOTNULL, null, null, 'userid');

    /// Launch change of precision for field ip
        $dbman->change_field_precision($table, $field);

    /// Main savepoint reached
        upgrade_main_savepoint(true, 2009010604);
    }

    if ($oldversion < 2009011000) {

    /// Changing nullability of field configdata on table block_instance to null
        $table = new xmldb_table('block_instance');
        $field = new xmldb_field('configdata');
        $field->set_attributes(XMLDB_TYPE_TEXT, 'small', null, null, null, null, 'visible');

    /// Launch change of nullability for field configdata
        $dbman->change_field_notnull($table, $field);

    /// Main savepoint reached
        upgrade_main_savepoint(true, 2009011000);
    }

    if ($oldversion < 2009011100) {
    /// Remove unused settings
        unset_config('zip');
        unset_config('unzip');
        unset_config('adminblocks_initialised');

    /// Main savepoint reached
        upgrade_main_savepoint(true, 2009011100);
    }

    if ($oldversion < 2009011101) {
    /// Migrate backup settings to core plugin config table
        $configs = $DB->get_records('backup_config');
        foreach ($configs as $config) {
            set_config($config->name, $config->value, 'backup');
        }

    /// Define table to be dropped
        $table = new xmldb_table('backup_config');

    /// Launch drop table for old backup config
        $dbman->drop_table($table);

    /// Main savepoint reached
        upgrade_main_savepoint(true, 2009011101);
    }

    if ($oldversion < 2009011303) {

    /// Define table config_log to be created
        $table = new xmldb_table('config_log');

    /// Adding fields to table config_log
        $table->add_field('id', XMLDB_TYPE_INTEGER, '10', XMLDB_UNSIGNED, XMLDB_NOTNULL, XMLDB_SEQUENCE, null);
        $table->add_field('userid', XMLDB_TYPE_INTEGER, '10', XMLDB_UNSIGNED, XMLDB_NOTNULL, null, null);
        $table->add_field('timemodified', XMLDB_TYPE_INTEGER, '10', XMLDB_UNSIGNED, XMLDB_NOTNULL, null, null);
        $table->add_field('plugin', XMLDB_TYPE_CHAR, '100', null, null, null, null);
        $table->add_field('name', XMLDB_TYPE_CHAR, '100', null, XMLDB_NOTNULL, null, null);
        $table->add_field('value', XMLDB_TYPE_TEXT, 'small', null, null, null, null);
        $table->add_field('oldvalue', XMLDB_TYPE_TEXT, 'small', null, null, null, null);

    /// Adding keys to table config_log
        $table->add_key('primary', XMLDB_KEY_PRIMARY, array('id'));
        $table->add_key('userid', XMLDB_KEY_FOREIGN, array('userid'), 'user', array('id'));

    /// Adding indexes to table config_log
        $table->add_index('timemodified', XMLDB_INDEX_NOTUNIQUE, array('timemodified'));

    /// Launch create table for config_log
        $dbman->create_table($table);

    /// Main savepoint reached
        upgrade_main_savepoint(true, 2009011303);
    }

    if ($oldversion < 2009011900) {

    /// Define table sessions2 to be dropped
        $table = new xmldb_table('sessions2');

    /// Conditionally launch drop table for sessions
        if ($dbman->table_exists($table)) {
            $dbman->drop_table($table);
        }

    /// Define table sessions to be dropped
        $table = new xmldb_table('sessions');

    /// Conditionally launch drop table for sessions
        if ($dbman->table_exists($table)) {
            $dbman->drop_table($table);
        }

    /// Define table sessions to be created
        $table = new xmldb_table('sessions');

    /// Adding fields to table sessions
        $table->add_field('id', XMLDB_TYPE_INTEGER, '10', XMLDB_UNSIGNED, XMLDB_NOTNULL, XMLDB_SEQUENCE, null);
        $table->add_field('state', XMLDB_TYPE_INTEGER, '10', XMLDB_UNSIGNED, XMLDB_NOTNULL, null, '0');
        $table->add_field('sid', XMLDB_TYPE_CHAR, '128', null, XMLDB_NOTNULL, null, null);
        $table->add_field('userid', XMLDB_TYPE_INTEGER, '10', XMLDB_UNSIGNED, XMLDB_NOTNULL, null, null);
        $table->add_field('sessdata', XMLDB_TYPE_TEXT, 'big', null, null, null, null);
        $table->add_field('timecreated', XMLDB_TYPE_INTEGER, '10', XMLDB_UNSIGNED, XMLDB_NOTNULL, null, null);
        $table->add_field('timemodified', XMLDB_TYPE_INTEGER, '10', XMLDB_UNSIGNED, XMLDB_NOTNULL, null, null);
        $table->add_field('firstip', XMLDB_TYPE_CHAR, '45', null, null, null, null);
        $table->add_field('lastip', XMLDB_TYPE_CHAR, '45', null, null, null, null);

    /// Adding keys to table sessions
        $table->add_key('primary', XMLDB_KEY_PRIMARY, array('id'));
        $table->add_key('userid', XMLDB_KEY_FOREIGN, array('userid'), 'user', array('id'));

    /// Adding indexes to table sessions
        $table->add_index('state', XMLDB_INDEX_NOTUNIQUE, array('state'));
        $table->add_index('sid', XMLDB_INDEX_UNIQUE, array('sid'));
        $table->add_index('timecreated', XMLDB_INDEX_NOTUNIQUE, array('timecreated'));
        $table->add_index('timemodified', XMLDB_INDEX_NOTUNIQUE, array('timemodified'));

    /// Launch create table for sessions
        $dbman->create_table($table);

    /// Main savepoint reached
        upgrade_main_savepoint(true, 2009011900);
    }

    if ($oldversion < 2009021800) {
        // Converting format of grade conditions, if any exist, to percentages.
        $DB->execute("
UPDATE {course_modules_availability} SET grademin=(
    SELECT 100.0*({course_modules_availability}.grademin-gi.grademin)
        /(gi.grademax-gi.grademin)
    FROM {grade_items} gi
    WHERE gi.id={course_modules_availability}.gradeitemid)
WHERE gradeitemid IS NOT NULL AND grademin IS NOT NULL");
        $DB->execute("
UPDATE {course_modules_availability} SET grademax=(
    SELECT 100.0*({course_modules_availability}.grademax-gi.grademin)
        /(gi.grademax-gi.grademin)
    FROM {grade_items} gi
    WHERE gi.id={course_modules_availability}.gradeitemid)
WHERE gradeitemid IS NOT NULL AND grademax IS NOT NULL");

    /// Main savepoint reached
        upgrade_main_savepoint(true, 2009021800);
    }

    if ($oldversion < 2009021801) {
    /// Define field backuptype to be added to backup_log
        $table = new xmldb_table('backup_log');
        $field = new xmldb_field('backuptype', XMLDB_TYPE_CHAR, '50', null, XMLDB_NOTNULL, null, null, 'info');
    /// Conditionally Launch add field backuptype and set all old records as 'scheduledbackup' records.
        if (!$dbman->field_exists($table, $field)) {
            $dbman->add_field($table, $field);
            $DB->execute("UPDATE {backup_log} SET backuptype='scheduledbackup'");
        }

    /// Main savepoint reached
        upgrade_main_savepoint(true, 2009021801);
    }

    /// Add default sort order for question types.
    if ($oldversion < 2009030300) {
        set_config('multichoice_sortorder', 1, 'question');
        set_config('truefalse_sortorder', 2, 'question');
        set_config('shortanswer_sortorder', 3, 'question');
        set_config('numerical_sortorder', 4, 'question');
        set_config('calculated_sortorder', 5, 'question');
        set_config('essay_sortorder', 6, 'question');
        set_config('match_sortorder', 7, 'question');
        set_config('randomsamatch_sortorder', 8, 'question');
        set_config('multianswer_sortorder', 9, 'question');
        set_config('description_sortorder', 10, 'question');
        set_config('random_sortorder', 11, 'question');
        set_config('missingtype_sortorder', 12, 'question');

        upgrade_main_savepoint(true, 2009030300);
    }

    /// MDL-18132 replace the use a new Role allow switch settings page, instead of
    /// $CFG->allowuserswitchrolestheycantassign
    if ($oldversion < 2009032000) {
    /// First create the new table.
            $table = new xmldb_table('role_allow_switch');

    /// Adding fields to table role_allow_switch
        $table->add_field('id', XMLDB_TYPE_INTEGER, '10', XMLDB_UNSIGNED, XMLDB_NOTNULL, XMLDB_SEQUENCE, null);
        $table->add_field('roleid', XMLDB_TYPE_INTEGER, '10', XMLDB_UNSIGNED, XMLDB_NOTNULL, null, null);
        $table->add_field('allowswitch', XMLDB_TYPE_INTEGER, '10', XMLDB_UNSIGNED, XMLDB_NOTNULL, null, null);

    /// Adding keys to table role_allow_switch
        $table->add_key('primary', XMLDB_KEY_PRIMARY, array('id'));
        $table->add_key('roleid', XMLDB_KEY_FOREIGN, array('roleid'), 'role', array('id'));
        $table->add_key('allowswitch', XMLDB_KEY_FOREIGN, array('allowswitch'), 'role', array('id'));

    /// Adding indexes to table role_allow_switch
        $table->add_index('roleid-allowoverride', XMLDB_INDEX_UNIQUE, array('roleid', 'allowswitch'));

    /// Conditionally launch create table for role_allow_switch
        if (!$dbman->table_exists($table)) {
            $dbman->create_table($table);
        }

    /// Main savepoint reached
        upgrade_main_savepoint(true, 2009032000);
    }

    if ($oldversion < 2009032001) {
    /// Copy from role_allow_assign into the new table.
        $DB->execute('INSERT INTO {role_allow_switch} (roleid, allowswitch)
                SELECT roleid, allowassign FROM {role_allow_assign}');

    /// Unset the config variable used in 1.9.
        unset_config('allowuserswitchrolestheycantassign');

    /// Main savepoint reached
        upgrade_main_savepoint(true, 2009032001);
    }

    if ($oldversion < 2009040300) {

    /// Define table filter_active to be created
        $table = new xmldb_table('filter_active');

    /// Adding fields to table filter_active
        $table->add_field('id', XMLDB_TYPE_INTEGER, '10', XMLDB_UNSIGNED, XMLDB_NOTNULL, XMLDB_SEQUENCE, null);
        $table->add_field('filter', XMLDB_TYPE_CHAR, '32', null, XMLDB_NOTNULL, null, null);
        $table->add_field('contextid', XMLDB_TYPE_INTEGER, '10', XMLDB_UNSIGNED, XMLDB_NOTNULL, null, null);
        $table->add_field('active', XMLDB_TYPE_INTEGER, '4', null, XMLDB_NOTNULL, null, null);
        $table->add_field('sortorder', XMLDB_TYPE_INTEGER, '10', null, XMLDB_NOTNULL, null, '0');

    /// Adding keys to table filter_active
        $table->add_key('primary', XMLDB_KEY_PRIMARY, array('id'));
        $table->add_key('contextid', XMLDB_KEY_FOREIGN, array('contextid'), 'context', array('id'));

    /// Adding indexes to table filter_active
        $table->add_index('contextid-filter', XMLDB_INDEX_UNIQUE, array('contextid', 'filter'));

    /// Conditionally launch create table for filter_active
        if (!$dbman->table_exists($table)) {
            $dbman->create_table($table);
        }

    /// Main savepoint reached
        upgrade_main_savepoint(true, 2009040300);
    }

    if ($oldversion < 2009040301) {

    /// Define table filter_config to be created
        $table = new xmldb_table('filter_config');

    /// Adding fields to table filter_config
        $table->add_field('id', XMLDB_TYPE_INTEGER, '10', XMLDB_UNSIGNED, XMLDB_NOTNULL, XMLDB_SEQUENCE, null);
        $table->add_field('filter', XMLDB_TYPE_CHAR, '32', null, XMLDB_NOTNULL, null, null);
        $table->add_field('contextid', XMLDB_TYPE_INTEGER, '10', XMLDB_UNSIGNED, XMLDB_NOTNULL, null, null);
        $table->add_field('name', XMLDB_TYPE_CHAR, '255', null, XMLDB_NOTNULL, null, null);
        $table->add_field('value', XMLDB_TYPE_TEXT, 'small', null, null, null, null);

    /// Adding keys to table filter_config
        $table->add_key('primary', XMLDB_KEY_PRIMARY, array('id'));
        $table->add_key('contextid', XMLDB_KEY_FOREIGN, array('contextid'), 'context', array('id'));

    /// Adding indexes to table filter_config
        $table->add_index('contextid-filter-name', XMLDB_INDEX_UNIQUE, array('contextid', 'filter', 'name'));

    /// Conditionally launch create table for filter_config
        if (!$dbman->table_exists($table)) {
            $dbman->create_table($table);
        }

    /// Main savepoint reached
        upgrade_main_savepoint(true, 2009040301);
    }

    if ($oldversion < 2009040302) {
    /// Transfer current settings from $CFG->textfilters
        $disabledfilters = filter_get_all_installed();
        if (empty($CFG->textfilters)) {
            $activefilters = array();
        } else {
            $activefilters = explode(',', $CFG->textfilters);
        }
        $syscontext = get_context_instance(CONTEXT_SYSTEM);
        $sortorder = 1;
        foreach ($activefilters as $filter) {
            filter_set_global_state($filter, TEXTFILTER_ON, $sortorder);
            $sortorder += 1;
            unset($disabledfilters[$filter]);
        }
        foreach ($disabledfilters as $filter => $notused) {
            filter_set_global_state($filter, TEXTFILTER_DISABLED, $sortorder);
            $sortorder += 1;
        }

    /// Main savepoint reached
        upgrade_main_savepoint(true, 2009040302);
    }

    if ($oldversion < 2009040600) {
    /// Ensure that $CFG->stringfilters is set.
        if (empty($CFG->stringfilters)) {
            if (!empty($CFG->filterall)) {
                set_config('stringfilters', $CFG->textfilters);
            } else {
                set_config('stringfilters', '');
            }
        }

        set_config('filterall', !empty($CFG->stringfilters));
        unset_config('textfilters');

    /// Main savepoint reached
        upgrade_main_savepoint(true, 2009040600);
    }

    if ($oldversion < 2009041700) {
    /// To ensure the UI remains consistent with no behaviour change, any
    /// 'until' date in an activity condition should have 1 second subtracted
    /// (to go from 0:00 on the following day to 23:59 on the previous one).
        $DB->execute('UPDATE {course_modules} SET availableuntil = availableuntil - 1 WHERE availableuntil <> 0');
        require_once($CFG->dirroot . '/course/lib.php');
        rebuild_course_cache(0, true);

    /// Main savepoint reached
        upgrade_main_savepoint(true, 2009041700);
    }

    if ($oldversion < 2009042600) {
    /// Deleting orphaned messages from deleted users.
        require_once($CFG->dirroot.'/message/lib.php');
    /// Detect deleted users with messages sent(useridfrom) and not read
        if ($deletedusers = $DB->get_records_sql('SELECT DISTINCT u.id
                                                    FROM {user} u
                                                    JOIN {message} m ON m.useridfrom = u.id
                                                   WHERE u.deleted = ?', array(1))) {
            foreach ($deletedusers as $deleteduser) {
                message_move_userfrom_unread2read($deleteduser->id); // move messages
            }
        }
    /// Main savepoint reached
        upgrade_main_savepoint(true, 2009042600);
    }

    /// Dropping all enums/check contraints from core. MDL-18577
    if ($oldversion < 2009042700) {

    /// Changing list of values (enum) of field stattype on table stats_daily to none
        $table = new xmldb_table('stats_daily');
        $field = new xmldb_field('stattype', XMLDB_TYPE_CHAR, '20', null, XMLDB_NOTNULL, null, 'activity', 'roleid');

    /// Launch change of list of values for field stattype
        $dbman->drop_enum_from_field($table, $field);

    /// Changing list of values (enum) of field stattype on table stats_weekly to none
        $table = new xmldb_table('stats_weekly');
        $field = new xmldb_field('stattype', XMLDB_TYPE_CHAR, '20', null, XMLDB_NOTNULL, null, 'activity', 'roleid');

    /// Launch change of list of values for field stattype
        $dbman->drop_enum_from_field($table, $field);

    /// Changing list of values (enum) of field stattype on table stats_monthly to none
        $table = new xmldb_table('stats_monthly');
        $field = new xmldb_field('stattype', XMLDB_TYPE_CHAR, '20', null, XMLDB_NOTNULL, null, 'activity', 'roleid');

    /// Launch change of list of values for field stattype
        $dbman->drop_enum_from_field($table, $field);

    /// Changing list of values (enum) of field publishstate on table post to none
        $table = new xmldb_table('post');
        $field = new xmldb_field('publishstate', XMLDB_TYPE_CHAR, '20', null, XMLDB_NOTNULL, null, 'draft', 'attachment');

    /// Launch change of list of values for field publishstate
        $dbman->drop_enum_from_field($table, $field);

    /// Main savepoint reached
        upgrade_main_savepoint(true, 2009042700);
    }

    if ($oldversion < 2009043000) {
        unset_config('grade_report_showgroups');
        upgrade_main_savepoint(true, 2009043000);
    }

    if ($oldversion < 2009050600) {
    /// Site front page blocks need to be moved due to page name change.
        $DB->set_field('block_instance', 'pagetype', 'site-index', array('pagetype' => 'course-view', 'pageid' => SITEID));

    /// Main savepoint reached
        upgrade_main_savepoint(true, 2009050600);
    }

    if ($oldversion < 2009050601) {

    /// Define table block_instance to be renamed to block_instances
        $table = new xmldb_table('block_instance');

    /// Launch rename table for block_instance
        $dbman->rename_table($table, 'block_instances');

    /// Main savepoint reached
        upgrade_main_savepoint(true, 2009050601);
    }

    if ($oldversion < 2009050602) {

    /// Define table block_instance to be renamed to block_instance_old
        $table = new xmldb_table('block_pinned');

    /// Launch rename table for block_instance
        $dbman->rename_table($table, 'block_pinned_old');

    /// Main savepoint reached
        upgrade_main_savepoint(true, 2009050602);
    }

    if ($oldversion < 2009050603) {

    /// Define table block_instance_old to be created
        $table = new xmldb_table('block_instance_old');

    /// Adding fields to table block_instance_old
        $table->add_field('id', XMLDB_TYPE_INTEGER, '10', XMLDB_UNSIGNED, XMLDB_NOTNULL, XMLDB_SEQUENCE, null);
        $table->add_field('oldid', XMLDB_TYPE_INTEGER, '10', XMLDB_UNSIGNED, XMLDB_NOTNULL, null, null);
        $table->add_field('blockid', XMLDB_TYPE_INTEGER, '10', XMLDB_UNSIGNED, XMLDB_NOTNULL, null, '0');
        $table->add_field('pageid', XMLDB_TYPE_INTEGER, '10', XMLDB_UNSIGNED, XMLDB_NOTNULL, null, '0');
        $table->add_field('pagetype', XMLDB_TYPE_CHAR, '20', null, XMLDB_NOTNULL, null, null);
        $table->add_field('position', XMLDB_TYPE_CHAR, '10', null, XMLDB_NOTNULL, null, null);
        $table->add_field('weight', XMLDB_TYPE_INTEGER, '3', null, XMLDB_NOTNULL, null, '0');
        $table->add_field('visible', XMLDB_TYPE_INTEGER, '1', null, XMLDB_NOTNULL, null, '0');
        $table->add_field('configdata', XMLDB_TYPE_TEXT, 'small', null, null, null, null);

    /// Adding keys to table block_instance_old
        $table->add_key('primary', XMLDB_KEY_PRIMARY, array('id'));
        $table->add_key('blockid', XMLDB_KEY_FOREIGN, array('blockid'), 'block', array('id'));

    /// Adding indexes to table block_instance_old
        $table->add_index('pageid', XMLDB_INDEX_NOTUNIQUE, array('pageid'));
        $table->add_index('pagetype', XMLDB_INDEX_NOTUNIQUE, array('pagetype'));

    /// Conditionally launch create table for block_instance_old
        if (!$dbman->table_exists($table)) {
            $dbman->create_table($table);
        }

    /// Main savepoint reached
        upgrade_main_savepoint(true, 2009050603);
    }

    if ($oldversion < 2009050604) {
    /// Copy current blocks data from block_instances to block_instance_old
        $DB->execute('INSERT INTO {block_instance_old} (oldid, blockid, pageid, pagetype, position, weight, visible, configdata)
            SELECT id, blockid, pageid, pagetype, position, weight, visible, configdata FROM {block_instances} ORDER BY id');

        upgrade_main_savepoint(true, 2009050604);
    }

    if ($oldversion < 2009050605) {

    /// Define field multiple to be dropped from block
        $table = new xmldb_table('block');
        $field = new xmldb_field('multiple');

    /// Conditionally launch drop field multiple
        if ($dbman->field_exists($table, $field)) {
            $dbman->drop_field($table, $field);
        }

    /// Main savepoint reached
        upgrade_main_savepoint(true, 2009050605);
    }

    if ($oldversion < 2009050606) {
        $table = new xmldb_table('block_instances');

    /// Rename field weight on table block_instances to defaultweight
        $field = new xmldb_field('weight', XMLDB_TYPE_INTEGER, 10, null, XMLDB_NOTNULL, null, null, 'position');
        $dbman->rename_field($table, $field, 'defaultweight');

    /// Rename field position on table block_instances to defaultregion
        $field = new xmldb_field('position', XMLDB_TYPE_CHAR, '10', null, XMLDB_NOTNULL, null, null, 'pagetype');
        $dbman->rename_field($table, $field, 'defaultregion');

        /// Main savepoint reached
        upgrade_main_savepoint(true, 2009050606);
    }

    if ($oldversion < 2009050607) {
    /// Changing precision of field defaultregion on table block_instances to (16)
        $table = new xmldb_table('block_instances');
        $field = new xmldb_field('defaultregion', XMLDB_TYPE_CHAR, '16', null, XMLDB_NOTNULL, null, null, 'pagetype');

    /// Launch change of precision for field defaultregion
        $dbman->change_field_precision($table, $field);

    /// Main savepoint reached
        upgrade_main_savepoint(true, 2009050607);
    }

    if ($oldversion < 2009050608) {
    /// Change regions to the new notation
        $DB->set_field('block_instances', 'defaultregion', 'side-pre', array('defaultregion' => 'l'));
        $DB->set_field('block_instances', 'defaultregion', 'side-post', array('defaultregion' => 'r'));
        $DB->set_field('block_instances', 'defaultregion', 'course-view-top', array('defaultregion' => 'c'));
        // This third one is a custom value from contrib/patches/center_blocks_position_patch and the
        // flex page course format. Hopefully this new value is an adequate alternative.

    /// Main savepoint reached
        upgrade_main_savepoint(true, 2009050608);
    }

    if ($oldversion < 2009050609) {

    /// Define key blockname (unique) to be added to block
        $table = new xmldb_table('block');
        $key = new xmldb_key('blockname', XMLDB_KEY_UNIQUE, array('name'));

    /// Launch add key blockname
        $dbman->add_key($table, $key);

    /// Main savepoint reached
        upgrade_main_savepoint(true, 2009050609);
    }

    if ($oldversion < 2009050610) {
        $table = new xmldb_table('block_instances');

    /// Define field blockname to be added to block_instances
        $field = new xmldb_field('blockname', XMLDB_TYPE_CHAR, '40', null, null, null, null, 'blockid');
        if (!$dbman->field_exists($table, $field)) {
            $dbman->add_field($table, $field);
        }

    /// Define field contextid to be added to block_instances
        $field = new xmldb_field('contextid', XMLDB_TYPE_INTEGER, '10', XMLDB_UNSIGNED, null, null, null, 'blockname');
        if (!$dbman->field_exists($table, $field)) {
            $dbman->add_field($table, $field);
        }

    /// Define field showinsubcontexts to be added to block_instances
        $field = new xmldb_field('showinsubcontexts', XMLDB_TYPE_INTEGER, '4', null, null, null, null, 'contextid');
        if (!$dbman->field_exists($table, $field)) {
            $dbman->add_field($table, $field);
        }

    /// Define field subpagepattern to be added to block_instances
        $field = new xmldb_field('subpagepattern', XMLDB_TYPE_CHAR, '16', null, null, null, null, 'pagetype');
        if (!$dbman->field_exists($table, $field)) {
            $dbman->add_field($table, $field);
        }

    /// Main savepoint reached
        upgrade_main_savepoint(true, 2009050610);
    }

    if ($oldversion < 2009050611) {
        $table = new xmldb_table('block_instances');

    /// Fill in blockname from blockid
        $DB->execute("UPDATE {block_instances} SET blockname = (SELECT name FROM {block} WHERE id = blockid)");

    /// Set showinsubcontexts = 0 for all rows.
        $DB->execute("UPDATE {block_instances} SET showinsubcontexts = 0");

    /// Main savepoint reached
        upgrade_main_savepoint(true, 2009050611);
    }

    if ($oldversion < 2009050612) {

    /// Rename field pagetype on table block_instances to pagetypepattern
        $table = new xmldb_table('block_instances');
        $field = new xmldb_field('pagetype', XMLDB_TYPE_CHAR, '20', null, XMLDB_NOTNULL, null, null, 'pageid');

    /// Launch rename field pagetype
        $dbman->rename_field($table, $field, 'pagetypepattern');

    /// Main savepoint reached
        upgrade_main_savepoint(true, 2009050612);
    }

    if ($oldversion < 2009050613) {
    /// fill in contextid and subpage, and update pagetypepattern from pagetype and pageid

    /// site-index
        $frontpagecontext = get_context_instance(CONTEXT_COURSE, SITEID);
        $DB->execute("UPDATE {block_instances} SET contextid = " . $frontpagecontext->id . ",
                                                   pagetypepattern = 'site-index',
                                                   subpagepattern = NULL
                      WHERE pagetypepattern = 'site-index'");

    /// course-view
        $DB->execute("UPDATE {block_instances} SET
                        contextid = (
                            SELECT {context}.id
                            FROM {context}
                            JOIN {course} ON instanceid = {course}.id AND contextlevel = " . CONTEXT_COURSE . "
                            WHERE {course}.id = pageid
                        ),
                       pagetypepattern = 'course-view-*',
                       subpagepattern = NULL
                      WHERE pagetypepattern = 'course-view'");

    /// admin
        $syscontext = get_context_instance(CONTEXT_SYSTEM);
        $DB->execute("UPDATE {block_instances} SET
                        contextid = " . $syscontext->id . ",
                        pagetypepattern = 'admin-*',
                        subpagepattern = NULL
                      WHERE pagetypepattern = 'admin'");

    /// my-index
        $DB->execute("UPDATE {block_instances} SET
                        contextid = (
                            SELECT {context}.id
                            FROM {context}
                            JOIN {user} ON instanceid = {user}.id AND contextlevel = " . CONTEXT_USER . "
                            WHERE {user}.id = pageid
                        ),
                        pagetypepattern = 'my-index',
                        subpagepattern = NULL
                      WHERE pagetypepattern = 'my-index'");

    /// tag-index
        $DB->execute("UPDATE {block_instances} SET
                        contextid = " . $syscontext->id . ",
                        pagetypepattern = 'tag-index',
                        subpagepattern = pageid
                      WHERE pagetypepattern = 'tag-index'");

    /// blog-view
        $DB->execute("UPDATE {block_instances} SET
                        contextid = (
                            SELECT {context}.id
                            FROM {context}
                            JOIN {user} ON instanceid = {user}.id AND contextlevel = " . CONTEXT_USER . "
                            WHERE {user}.id = pageid
                        ),
                        pagetypepattern = 'blog-index',
                        subpagepattern = NULL
                      WHERE pagetypepattern = 'blog-view'");

    /// mod-xxx-view
        $moduleswithblocks = array('chat', 'data', 'lesson', 'quiz', 'dimdim', 'game', 'wiki', 'oublog');
        foreach ($moduleswithblocks as $modname) {
            if (!$dbman->table_exists($modname)) {
                continue;
            }
            $DB->execute("UPDATE {block_instances} SET
                            contextid = (
                                SELECT {context}.id
                                FROM {context}
                                JOIN {course_modules} ON instanceid = {course_modules}.id AND contextlevel = " . CONTEXT_MODULE . "
                                JOIN {modules} ON {modules}.id = {course_modules}.module AND {modules}.name = '$modname'
                                JOIN {{$modname}} ON {course_modules}.instance = {{$modname}}.id
                                WHERE {{$modname}}.id = pageid
                            ),
                            pagetypepattern = 'blog-index',
                            subpagepattern = NULL
                          WHERE pagetypepattern = 'blog-view'");
        }

    /// Main savepoint reached
        upgrade_main_savepoint(true, 2009050613);
    }

    if ($oldversion < 2009050614) {
    /// fill in any missing contextids with a dummy value, so we can add the not-null constraint.
        $DB->execute("UPDATE {block_instances} SET contextid = 0 WHERE contextid IS NULL");

    /// Main savepoint reached
        upgrade_main_savepoint(true, 2009050614);
    }

    if ($oldversion < 2009050615) {
        $table = new xmldb_table('block_instances');

    /// Arrived here, any block_instances record without blockname is one
    /// orphan block coming from 1.9. Just delete them. MDL-22503
        $DB->delete_records_select('block_instances', 'blockname IS NULL');

    /// Changing nullability of field blockname on table block_instances to not null
        $field = new xmldb_field('blockname', XMLDB_TYPE_CHAR, '40', null, XMLDB_NOTNULL, null, null, 'id');
        $dbman->change_field_notnull($table, $field);

    /// Changing nullability of field contextid on table block_instances to not null
        $field = new xmldb_field('contextid', XMLDB_TYPE_INTEGER, '10', XMLDB_UNSIGNED, XMLDB_NOTNULL, null, null, 'blockname');
        $dbman->change_field_notnull($table, $field);

    /// Changing nullability of field showinsubcontexts on table block_instances to not null
        $field = new xmldb_field('showinsubcontexts', XMLDB_TYPE_INTEGER, '4', null, XMLDB_NOTNULL, null, null, 'contextid');
        $dbman->change_field_notnull($table, $field);

    /// Main savepoint reached
        upgrade_main_savepoint(true, 2009050615);
    }

    if ($oldversion < 2009050616) {
    /// Add exiting sticky blocks.
        $blocks = $DB->get_records('block');
        $syscontext = get_context_instance(CONTEXT_SYSTEM);
        $newregions = array(
            'l' => 'side-pre',
            'r' => 'side-post',
            'c' => 'course-view-top',
        );
        $stickyblocks = $DB->get_recordset('block_pinned_old');
        foreach ($stickyblocks as $stickyblock) {
            // Only if the block exists (avoid orphaned sticky blocks)
            if (!isset($blocks[$stickyblock->blockid]) || empty($blocks[$stickyblock->blockid]->name)) {
                continue;
            }
            $newblock = new stdClass();
            $newblock->blockname = $blocks[$stickyblock->blockid]->name;
            $newblock->contextid = $syscontext->id;
            $newblock->showinsubcontexts = 1;
            switch ($stickyblock->pagetype) {
                case 'course-view':
                    $newblock->pagetypepattern = 'course-view-*';
                    break;
                default:
                    $newblock->pagetypepattern = $stickyblock->pagetype;
            }
            $newblock->defaultregion = $newregions[$stickyblock->position];
            $newblock->defaultweight = $stickyblock->weight;
            $newblock->configdata = $stickyblock->configdata;
            $newblock->visible = 1;
            $DB->insert_record('block_instances', $newblock);
        }

    /// Main savepoint reached
        upgrade_main_savepoint(true, 2009050616);
    }

    if ($oldversion < 2009050617) {

    /// Define table block_positions to be created
        $table = new xmldb_table('block_positions');

    /// Adding fields to table block_positions
        $table->add_field('id', XMLDB_TYPE_INTEGER, '10', XMLDB_UNSIGNED, XMLDB_NOTNULL, XMLDB_SEQUENCE, null);
        $table->add_field('blockinstanceid', XMLDB_TYPE_INTEGER, '10', XMLDB_UNSIGNED, XMLDB_NOTNULL, null, null);
        $table->add_field('contextid', XMLDB_TYPE_INTEGER, '10', XMLDB_UNSIGNED, XMLDB_NOTNULL, null, null);
        $table->add_field('pagetype', XMLDB_TYPE_CHAR, '64', null, XMLDB_NOTNULL, null, null);
        $table->add_field('subpage', XMLDB_TYPE_CHAR, '16', null, XMLDB_NOTNULL, null, null);
        $table->add_field('visible', XMLDB_TYPE_INTEGER, '4', null, XMLDB_NOTNULL, null, null);
        $table->add_field('region', XMLDB_TYPE_CHAR, '16', null, XMLDB_NOTNULL, null, null);
        $table->add_field('weight', XMLDB_TYPE_INTEGER, '10', null, XMLDB_NOTNULL, null, null);

    /// Adding keys to table block_positions
        $table->add_key('primary', XMLDB_KEY_PRIMARY, array('id'));
        $table->add_key('blockinstanceid', XMLDB_KEY_FOREIGN, array('blockinstanceid'), 'block_instances', array('id'));
        $table->add_key('contextid', XMLDB_KEY_FOREIGN, array('contextid'), 'context', array('id'));

    /// Adding indexes to table block_positions
        $table->add_index('blockinstanceid-contextid-pagetype-subpage', XMLDB_INDEX_UNIQUE, array('blockinstanceid', 'contextid', 'pagetype', 'subpage'));

    /// Conditionally launch create table for block_positions
        if (!$dbman->table_exists($table)) {
            $dbman->create_table($table);
        }

    /// Main savepoint reached
        upgrade_main_savepoint(true, 2009050617);
    }

    if ($oldversion < 2009050618) {
    /// And block instances with visible = 0, copy that information to block_positions
        $DB->execute("INSERT INTO {block_positions} (blockinstanceid, contextid, pagetype, subpage, visible, region, weight)
                SELECT bi.id, bi.contextid,
                       CASE WHEN bi.pagetypepattern = 'course-view-*'
                           THEN (SELECT " . $DB->sql_concat("'course-view-'", 'c.format') . "
                                   FROM {course} c
                                   JOIN {context} ctx ON c.id = ctx.instanceid
                                  WHERE ctx.id = bi.contextid)
                           ELSE bi.pagetypepattern END,
                       CASE WHEN bi.subpagepattern IS NULL
                           THEN ''
                           ELSE bi.subpagepattern END,
                       0, bi.defaultregion, bi.defaultweight
                  FROM {block_instances} bi
                 WHERE bi.visible = 0 AND bi.pagetypepattern <> 'admin-*' AND bi.pagetypepattern IS NOT NULL");
        // note: MDL-25031 all block instances should have a pagetype pattern, NULL is not allowed,
        //       if we manage to find out how NULLs get there we should fix them before this step

    /// Main savepoint reached
        upgrade_main_savepoint(true, 2009050618);
    }

    if ($oldversion < 2009050619) {
        $table = new xmldb_table('block_instances');

    /// Define field blockid to be dropped from block_instances
        $field = new xmldb_field('blockid');
        if ($dbman->field_exists($table, $field)) {
        /// Before dropping the field, drop dependent indexes
            $index = new xmldb_index('blockid', XMLDB_INDEX_NOTUNIQUE, array('blockid'));
            if ($dbman->index_exists($table, $index)) {
            /// Launch drop index blockid
                $dbman->drop_index($table, $index);
            }
            $dbman->drop_field($table, $field);
        }

    /// Define field pageid to be dropped from block_instances
        $field = new xmldb_field('pageid');
        if ($dbman->field_exists($table, $field)) {
        /// Before dropping the field, drop dependent indexes
            $index = new xmldb_index('pageid', XMLDB_INDEX_NOTUNIQUE, array('pageid'));
            if ($dbman->index_exists($table, $index)) {
            /// Launch drop index pageid
                $dbman->drop_index($table, $index);
            }
            $dbman->drop_field($table, $field);
        }

    /// Define field visible to be dropped from block_instances
        $field = new xmldb_field('visible');
        if ($dbman->field_exists($table, $field)) {
            $dbman->drop_field($table, $field);
        }

    /// Main savepoint reached
        upgrade_main_savepoint(true, 2009050619);
    }

    if ($oldversion < 2009051200) {
    /// Let's check the status of mandatory mnet_host records, fixing them
    /// and moving "orphan" users to default localhost record. MDL-16879
        echo $OUTPUT->notification('Fixing mnet records, this may take a while...', 'notifysuccess');
        upgrade_fix_incorrect_mnethostids();

    /// Main savepoint reached
        upgrade_main_savepoint(true, 2009051200);
    }


    if ($oldversion < 2009051700) {
    /// migrate editor settings
        if (empty($CFG->htmleditor)) {
            set_config('texteditors', 'textarea');
        } else {
            set_config('texteditors', 'tinymce,textarea');
        }

        unset_config('htmleditor');
        unset_config('defaulthtmleditor');

    /// Main savepoint reached
        upgrade_main_savepoint(true, 2009051700);
    }

    /// Repeat 2009050607 upgrade step, which Petr commented out because of XMLDB
    /// stupidity, so lots of people will have missed.
    if ($oldversion < 2009061600) {
    /// Changing precision of field defaultregion on table block_instances to (16)
        $table = new xmldb_table('block_instances');
        $field = new xmldb_field('defaultregion', XMLDB_TYPE_CHAR, '16', null, XMLDB_NOTNULL, null, null, 'configdata');

    /// Launch change of precision for field defaultregion
        $dbman->change_field_precision($table, $field);

    /// Main savepoint reached
        upgrade_main_savepoint(true, 2009061600);
    }

    if ($oldversion < 2009061702) {
        // standardizing plugin names
        if ($configs = $DB->get_records_select('config_plugins', "plugin LIKE 'quizreport_%'")) {
            foreach ($configs as $config) {
                unset_config($config->name, $config->plugin); /// unset old config
                $config->plugin = str_replace('quizreport_', 'quiz_', $config->plugin);
                set_config($config->name, $config->value, $config->plugin); /// set new config
            }
        }
        unset($configs);
        upgrade_main_savepoint(true, 2009061702);
    }

    if ($oldversion < 2009061703) {
        // standardizing plugin names
        if ($configs = $DB->get_records_select('config_plugins', "plugin LIKE 'assignment_type_%'")) {
            foreach ($configs as $config) {
                unset_config($config->name, $config->plugin); /// unset old config
                $config->plugin = str_replace('assignment_type_', 'assignment_', $config->plugin);
                set_config($config->name, $config->value, $config->plugin); /// set new config
            }
        }
        unset($configs);
        upgrade_main_savepoint(true, 2009061703);
    }

    if ($oldversion < 2009061704) {
        // change component string in capability records to new "_" format
        if ($caps = $DB->get_records('capabilities')) {
            foreach ($caps as $cap) {
                $cap->component = str_replace('/', '_', $cap->component);
                $DB->update_record('capabilities', $cap);
            }
        }
        unset($caps);
        upgrade_main_savepoint(true, 2009061704);
    }

    if ($oldversion < 2009063000) {
        // upgrade format of _with_advanced settings - quiz only
        // note: this can be removed later, not needed for upgrades from 1.9.x
        if ($quiz = get_config('quiz')) {
            foreach ($quiz as $name=>$value) {
                if (strpos($name, 'fix_') !== 0) {
                    continue;
                }
                $newname = substr($name,4).'_adv';
                set_config($newname, $value, 'quiz');
                unset_config($name, 'quiz');
            }
        }
        upgrade_main_savepoint(true, 2009063000);
    }

    if ($oldversion < 2009071000) {

    /// Rename field contextid on table block_instances to parentcontextid
        $table = new xmldb_table('block_instances');
        $field = new xmldb_field('contextid', XMLDB_TYPE_INTEGER, '10', XMLDB_UNSIGNED, XMLDB_NOTNULL, null, null, 'blockname');

    /// Launch rename field parentcontextid
        $dbman->rename_field($table, $field, 'parentcontextid');

    /// Main savepoint reached
        upgrade_main_savepoint(true, 2009071000);
    }

    if ($oldversion < 2009071600) {

    /// Define field summaryformat to be added to post
        $table = new xmldb_table('post');
        $field = new xmldb_field('summaryformat', XMLDB_TYPE_INTEGER, '2', XMLDB_UNSIGNED, XMLDB_NOTNULL, null, '0', 'format');

    /// Conditionally launch add field summaryformat
        if (!$dbman->field_exists($table, $field)) {
            $dbman->add_field($table, $field);
        }

    /// Main savepoint reached
        upgrade_main_savepoint(true, 2009071600);
    }

    if ($oldversion < 2009072400) {

    /// Define table comments to be created
        $table = new xmldb_table('comments');

    /// Adding fields to table comments
        $table->add_field('id', XMLDB_TYPE_INTEGER, '10', XMLDB_UNSIGNED, XMLDB_NOTNULL, XMLDB_SEQUENCE, null);
        $table->add_field('contextid', XMLDB_TYPE_INTEGER, '10', XMLDB_UNSIGNED, XMLDB_NOTNULL, null, null);
        $table->add_field('commentarea', XMLDB_TYPE_CHAR, '255', null, XMLDB_NOTNULL, null, null);
        $table->add_field('itemid', XMLDB_TYPE_INTEGER, '10', XMLDB_UNSIGNED, XMLDB_NOTNULL, null, null);
        $table->add_field('content', XMLDB_TYPE_TEXT, 'small', null, XMLDB_NOTNULL, null, null);
        $table->add_field('format', XMLDB_TYPE_INTEGER, '2', XMLDB_UNSIGNED, XMLDB_NOTNULL, null, '0');
        $table->add_field('userid', XMLDB_TYPE_INTEGER, '10', XMLDB_UNSIGNED, XMLDB_NOTNULL, null, null);
        $table->add_field('timecreated', XMLDB_TYPE_INTEGER, '10', XMLDB_UNSIGNED, XMLDB_NOTNULL, null, null);

    /// Adding keys to table comments
        $table->add_key('primary', XMLDB_KEY_PRIMARY, array('id'));

    /// Conditionally launch create table for comments
        if (!$dbman->table_exists($table)) {
            $dbman->create_table($table);
        }

    /// Main savepoint reached
        upgrade_main_savepoint(true, 2009072400);
    }

    /**
     * This upgrade is to set up the new navigation blocks that have been developed
     * as part of Moodle 2.0
     * Now I [Sam Hemelryk] hit a conundrum while exploring how to go about this
     * as not only do we want to install the new blocks but we also want to set up
     * default instances of them, and at the same time remove instances of the blocks
     * that were/will-be outmoded by the two new navigation blocks.
     * After talking it through with Tim Hunt {@link http://moodle.org/mod/cvsadmin/view.php?conversationid=3112}
     * we decided that the best way to go about this was to put the bulk of the
     * upgrade operation into core upgrade `here` but to let the plugins block
     * still install the blocks.
     * This leaves one hairy end in that we will create block_instances within the
     * DB before the blocks themselves are created within the DB
     */
    if ($oldversion < 2009082800) {

        echo $OUTPUT->notification(get_string('navigationupgrade', 'admin'));

        // Get the system context so we can set the block instances to it
        $syscontext = get_context_instance(CONTEXT_SYSTEM);

        // An array to contain the new block instances we will create
        $newblockinstances = array('globalnavigation'=>new stdClass,'settingsnavigation'=>new stdClass);
        // The new global navigation block instance as a stdClass
        $newblockinstances['globalnavigation']->blockname = 'global_navigation_tree';
        $newblockinstances['globalnavigation']->parentcontextid = $syscontext->id; // System context
        $newblockinstances['globalnavigation']->showinsubcontexts = true; // Show absolutely everywhere
        $newblockinstances['globalnavigation']->pagetypepattern = '*'; // Thats right everywhere
        $newblockinstances['globalnavigation']->subpagetypepattern = null;
        $newblockinstances['globalnavigation']->defaultregion = BLOCK_POS_LEFT;
        $newblockinstances['globalnavigation']->defaultweight = -10; // Try make this first
        $newblockinstances['globalnavigation']->configdata = '';
        // The new settings navigation block instance as a stdClass
        $newblockinstances['settingsnavigation']->blockname = 'settings_navigation_tree';
        $newblockinstances['settingsnavigation']->parentcontextid = $syscontext->id;
        $newblockinstances['settingsnavigation']->showinsubcontexts = true;
        $newblockinstances['settingsnavigation']->pagetypepattern = '*';
        $newblockinstances['settingsnavigation']->subpagetypepattern = null;
        $newblockinstances['settingsnavigation']->defaultregion = BLOCK_POS_LEFT;
        $newblockinstances['settingsnavigation']->defaultweight = -9; // Try make this second
        $newblockinstances['settingsnavigation']->configdata = '';

        // Blocks that are outmoded and for whom the bells will toll... by which I
        // mean we will delete all instances of
        $outmodedblocks = array('participants','admin_tree','activity_modules','admin','course_list');
        $outmodedblocksstring = '\''.join('\',\'',$outmodedblocks).'\'';
        unset($outmodedblocks);
        // Retrieve the block instance id's and parent contexts, so we can join them an GREATLY
        // cut down the number of delete queries we will need to run
        $allblockinstances = $DB->get_recordset_select('block_instances', 'blockname IN ('.$outmodedblocksstring.')', array(), '', 'id, parentcontextid');

        $contextids = array();
        $instanceids = array();
        // Iterate through all block instances
        foreach ($allblockinstances as $blockinstance) {
            if (!in_array($blockinstance->parentcontextid, $contextids)) {
                $contextids[] = $blockinstance->parentcontextid;

                // If we have over 1000 contexts clean them up and reset the array
                // this ensures we don't hit any nasty memory limits or such
                if (count($contextids) > 1000) {
                    upgrade_cleanup_unwanted_block_contexts($contextids);
                    $contextids = array();
                }
            }
            if (!in_array($blockinstance->id, $instanceids)) {
                $instanceids[] = $blockinstance->id;
                // If we have more than 1000 block instances now remove all block positions
                // and empty the array
                if (count($contextids) > 1000) {
                    $instanceidstring = join(',',$instanceids);
                    $DB->delete_records_select('block_positions', 'blockinstanceid IN ('.$instanceidstring.')');
                    $instanceids = array();
                }
            }
        }

        upgrade_cleanup_unwanted_block_contexts($contextids);

        $instanceidstring = join(',',$instanceids);
        $DB->delete_records_select('block_positions', 'blockinstanceid IN ('.$instanceidstring.')');

        unset($allblockinstances);
        unset($contextids);
        unset($instanceids);
        unset($instanceidstring);

        // Now remove the actual block instance
        $DB->delete_records_select('block_instances', 'blockname IN ('.$outmodedblocksstring.')');
        unset($outmodedblocksstring);

        // Insert the new block instances. Remember they have not been installed yet
        // however this should not be a problem
        foreach ($newblockinstances as $blockinstance) {
            $blockinstance->id= $DB->insert_record('block_instances', $blockinstance);
            // Ensure the block context is created.
            get_context_instance(CONTEXT_BLOCK, $blockinstance->id);
        }
        unset($newblockinstances);

        upgrade_main_savepoint(true, 2009082800);
        // The end of the navigation upgrade
    }

    if ($oldversion < 2009100602) {
    /// Define table external_functions to be created
        $table = new xmldb_table('external_functions');

    /// Adding fields to table external_functions
        $table->add_field('id', XMLDB_TYPE_INTEGER, '10', XMLDB_UNSIGNED, XMLDB_NOTNULL, XMLDB_SEQUENCE, null);
        $table->add_field('name', XMLDB_TYPE_CHAR, '200', null, XMLDB_NOTNULL, null, null);
        $table->add_field('classname', XMLDB_TYPE_CHAR, '100', null, XMLDB_NOTNULL, null, null);
        $table->add_field('methodname', XMLDB_TYPE_CHAR, '100', null, XMLDB_NOTNULL, null, null);
        $table->add_field('classpath', XMLDB_TYPE_CHAR, '255', null, null, null, null);
        $table->add_field('component', XMLDB_TYPE_CHAR, '100', null, XMLDB_NOTNULL, null, null);

    /// Adding keys to table external_functions
        $table->add_key('primary', XMLDB_KEY_PRIMARY, array('id'));

    /// Adding indexes to table external_functions
        $table->add_index('name', XMLDB_INDEX_UNIQUE, array('name'));

    /// Launch create table for external_functions
        $dbman->create_table($table);

    /// Main savepoint reached
        upgrade_main_savepoint(true, 2009100602);
    }

    if ($oldversion < 2009100603) {
        /// Define table external_services to be created
        $table = new xmldb_table('external_services');

    /// Adding fields to table external_services
        $table->add_field('id', XMLDB_TYPE_INTEGER, '10', XMLDB_UNSIGNED, XMLDB_NOTNULL, XMLDB_SEQUENCE, null);
        $table->add_field('name', XMLDB_TYPE_CHAR, '200', null, XMLDB_NOTNULL, null, null);
        $table->add_field('enabled', XMLDB_TYPE_INTEGER, '1', XMLDB_UNSIGNED, XMLDB_NOTNULL, null, null);
        $table->add_field('requiredcapability', XMLDB_TYPE_CHAR, '150', null, null, null, null);
        $table->add_field('restrictedusers', XMLDB_TYPE_INTEGER, '1', XMLDB_UNSIGNED, XMLDB_NOTNULL, null, null);
        $table->add_field('component', XMLDB_TYPE_CHAR, '100', null, null, null, null);
        $table->add_field('timecreated', XMLDB_TYPE_INTEGER, '10', XMLDB_UNSIGNED, XMLDB_NOTNULL, null, null);
        $table->add_field('timemodified', XMLDB_TYPE_INTEGER, '10', XMLDB_UNSIGNED, null, null, null);

    /// Adding keys to table external_services
        $table->add_key('primary', XMLDB_KEY_PRIMARY, array('id'));

    /// Adding indexes to table external_services
        $table->add_index('name', XMLDB_INDEX_UNIQUE, array('name'));

    /// Launch create table for external_services
        $dbman->create_table($table);

    /// Main savepoint reached
        upgrade_main_savepoint(true, 2009100603);
    }

    if ($oldversion < 2009100604) {
    /// Define table external_services_functions to be created
        $table = new xmldb_table('external_services_functions');

    /// Adding fields to table external_services_functions
        $table->add_field('id', XMLDB_TYPE_INTEGER, '10', XMLDB_UNSIGNED, XMLDB_NOTNULL, XMLDB_SEQUENCE, null);
        $table->add_field('externalserviceid', XMLDB_TYPE_INTEGER, '10', XMLDB_UNSIGNED, XMLDB_NOTNULL, null, null);
        $table->add_field('functionname', XMLDB_TYPE_CHAR, '200', null, XMLDB_NOTNULL, null, null);

    /// Adding keys to table external_services_functions
        $table->add_key('primary', XMLDB_KEY_PRIMARY, array('id'));
        $table->add_key('externalserviceid', XMLDB_KEY_FOREIGN, array('externalserviceid'), 'external_services', array('id'));

    /// Launch create table for external_services_functions
        $dbman->create_table($table);

    /// Main savepoint reached
        upgrade_main_savepoint(true, 2009100604);
    }

    if ($oldversion < 2009100605) {
    /// Define table external_services_users to be created
        $table = new xmldb_table('external_services_users');

    /// Adding fields to table external_services_users
        $table->add_field('id', XMLDB_TYPE_INTEGER, '10', XMLDB_UNSIGNED, XMLDB_NOTNULL, XMLDB_SEQUENCE, null);
        $table->add_field('externalserviceid', XMLDB_TYPE_INTEGER, '10', XMLDB_UNSIGNED, XMLDB_NOTNULL, null, null);
        $table->add_field('userid', XMLDB_TYPE_INTEGER, '10', XMLDB_UNSIGNED, XMLDB_NOTNULL, null, null);
        $table->add_field('iprestriction', XMLDB_TYPE_CHAR, '255', null, null, null, null);
        $table->add_field('validuntil', XMLDB_TYPE_INTEGER, '10', XMLDB_UNSIGNED, null, null, null);
        $table->add_field('timecreated', XMLDB_TYPE_INTEGER, '10', XMLDB_UNSIGNED, null, null, null);

    /// Adding keys to table external_services_users
        $table->add_key('primary', XMLDB_KEY_PRIMARY, array('id'));
        $table->add_key('externalserviceid', XMLDB_KEY_FOREIGN, array('externalserviceid'), 'external_services', array('id'));
        $table->add_key('userid', XMLDB_KEY_FOREIGN, array('userid'), 'user', array('id'));

    /// Launch create table for external_services_users
        $dbman->create_table($table);

    /// Main savepoint reached
        upgrade_main_savepoint(true, 2009100605);
    }

    if ($oldversion < 2009102600) {

    /// Define table external_tokens to be created
        $table = new xmldb_table('external_tokens');

    /// Adding fields to table external_tokens
        $table->add_field('id', XMLDB_TYPE_INTEGER, '10', XMLDB_UNSIGNED, XMLDB_NOTNULL, XMLDB_SEQUENCE, null);
        $table->add_field('token', XMLDB_TYPE_CHAR, '128', null, XMLDB_NOTNULL, null, null);
        $table->add_field('tokentype', XMLDB_TYPE_INTEGER, '4', XMLDB_UNSIGNED, XMLDB_NOTNULL, null, null);
        $table->add_field('userid', XMLDB_TYPE_INTEGER, '10', XMLDB_UNSIGNED, XMLDB_NOTNULL, null, null);
        $table->add_field('externalserviceid', XMLDB_TYPE_INTEGER, '10', XMLDB_UNSIGNED, XMLDB_NOTNULL, null, null);
        $table->add_field('sid', XMLDB_TYPE_CHAR, '128', null, null, null, null);
        $table->add_field('contextid', XMLDB_TYPE_INTEGER, '10', XMLDB_UNSIGNED, XMLDB_NOTNULL, null, null);
        $table->add_field('creatorid', XMLDB_TYPE_INTEGER, '20', XMLDB_UNSIGNED, XMLDB_NOTNULL, null, '1');
        $table->add_field('iprestriction', XMLDB_TYPE_CHAR, '255', null, null, null, null);
        $table->add_field('validuntil', XMLDB_TYPE_INTEGER, '10', XMLDB_UNSIGNED, null, null, null);
        $table->add_field('timecreated', XMLDB_TYPE_INTEGER, '10', XMLDB_UNSIGNED, XMLDB_NOTNULL, null, null);
        $table->add_field('lastaccess', XMLDB_TYPE_INTEGER, '10', XMLDB_UNSIGNED, null, null, null);

    /// Adding keys to table external_tokens
        $table->add_key('primary', XMLDB_KEY_PRIMARY, array('id'));
        $table->add_key('userid', XMLDB_KEY_FOREIGN, array('userid'), 'user', array('id'));
        $table->add_key('externalserviceid', XMLDB_KEY_FOREIGN, array('externalserviceid'), 'external_services', array('id'));
        $table->add_key('contextid', XMLDB_KEY_FOREIGN, array('contextid'), 'context', array('id'));
        $table->add_key('creatorid', XMLDB_KEY_FOREIGN, array('creatorid'), 'user', array('id'));

    /// Launch create table for external_tokens
        $dbman->create_table($table);

    /// Main savepoint reached
        upgrade_main_savepoint(true, 2009102600);
    }

   if ($oldversion < 2009103000) {

    /// Define table blog_association to be created
        $table = new xmldb_table('blog_association');

    /// Adding fields to table blog_association
        $table->add_field('id', XMLDB_TYPE_INTEGER, '10', XMLDB_UNSIGNED, XMLDB_NOTNULL, XMLDB_SEQUENCE, null);
        $table->add_field('contextid', XMLDB_TYPE_INTEGER, '10', XMLDB_UNSIGNED, XMLDB_NOTNULL, null, null);
        $table->add_field('blogid', XMLDB_TYPE_INTEGER, '10', XMLDB_UNSIGNED, XMLDB_NOTNULL, null, null);

    /// Adding keys to table blog_association
        $table->add_key('primary', XMLDB_KEY_PRIMARY, array('id'));
        $table->add_key('contextid', XMLDB_KEY_FOREIGN, array('contextid'), 'context', array('id'));
        $table->add_key('blogid', XMLDB_KEY_FOREIGN, array('blogid'), 'post', array('id'));

    /// Conditionally launch create table for blog_association
        if (!$dbman->table_exists($table)) {
            $dbman->create_table($table);
        }

/// Define table blog_external to be created
        $table = new xmldb_table('blog_external');

    /// Adding fields to table blog_external
        $table->add_field('id', XMLDB_TYPE_INTEGER, '10', XMLDB_UNSIGNED, XMLDB_NOTNULL, XMLDB_SEQUENCE, null);
        $table->add_field('userid', XMLDB_TYPE_INTEGER, '10', XMLDB_UNSIGNED, XMLDB_NOTNULL, null, null);
        $table->add_field('name', XMLDB_TYPE_CHAR, '255', null, XMLDB_NOTNULL, null, null);
        $table->add_field('description', XMLDB_TYPE_TEXT, 'small', null, null, null, null);
        $table->add_field('url', XMLDB_TYPE_TEXT, 'small', null, XMLDB_NOTNULL, null, null);
        $table->add_field('filtertags', XMLDB_TYPE_CHAR, '255', null, null, null, null);
        $table->add_field('failedlastsync', XMLDB_TYPE_INTEGER, '1', XMLDB_UNSIGNED, XMLDB_NOTNULL, null, '0');
        $table->add_field('timemodified', XMLDB_TYPE_INTEGER, '10', XMLDB_UNSIGNED, null, null, null);
        $table->add_field('timefetched', XMLDB_TYPE_INTEGER, '10', XMLDB_UNSIGNED, XMLDB_NOTNULL, null, '0');

    /// Adding keys to table blog_external
        $table->add_key('primary', XMLDB_KEY_PRIMARY, array('id'));
        $table->add_key('userid', XMLDB_KEY_FOREIGN, array('userid'), 'user', array('id'));

    /// Conditionally launch create table for blog_external
        if ($dbman->table_exists($table)) {
            // Delete the existing one first (comes from early dev version)
            $dbman->drop_table($table);
        }
        $dbman->create_table($table);

        // now inform admins that some settings require attention after upgrade
        if (($CFG->bloglevel == BLOG_COURSE_LEVEL || $CFG->bloglevel == BLOG_GROUP_LEVEL) && empty($CFG->bloglevel_upgrade_complete)) {
            echo $OUTPUT->notification(get_string('bloglevelupgradenotice', 'admin'));

            $site = get_site();

            $a = new StdClass;
            $a->sitename = $site->fullname;
            $a->fixurl   = "$CFG->wwwroot/$CFG->admin/bloglevelupgrade.php";

            $subject = get_string('bloglevelupgrade', 'admin');
            $description = get_string('bloglevelupgradedescription', 'admin', $a);

            // can not use messaging here because it is not configured yet!
            upgrade_log(UPGRADE_LOG_NOTICE, null, $subject, $description);
        }
    /// Main savepoint reached
        upgrade_main_savepoint(true, 2009103000);
    }

    if ($oldversion < 2009110400) {
        // list of tables where we need to add new format field and convert texts
        $extendtables = array('course'              => 'summary',
                              'course_categories'   => 'description',
                              'course_categories'   => 'description',
                              'course_request'      => 'summary',
                              'grade_outcomes'      => 'description',
                              'groups'              => 'description',
                              'groupings'           => 'description',
                              'scale'               => 'description',
                              'user_info_field'     => 'description',
                              'user_info_field'     => 'defaultdata',
                              'user_info_data'      => 'data');

        foreach ($extendtables as $tablestr => $fieldstr) {
            $formatfieldstr = $fieldstr.'format';

            $table = new xmldb_table($tablestr);
            $field = new xmldb_field($formatfieldstr, XMLDB_TYPE_INTEGER, '2', XMLDB_UNSIGNED, XMLDB_NOTNULL, null, '0', $fieldstr);
            // Check that the field doesn't already exists
            if (!$dbman->field_exists($table, $field)) {
                // Add the new field
                $dbman->add_field($table, $field);
            }
            if ($CFG->texteditors !== 'textarea') {
                $rs = $DB->get_recordset($tablestr, array($formatfieldstr => FORMAT_MOODLE), '', "id,$fieldstr,$formatfieldstr");
                foreach ($rs as $rec) {
                    $rec->$fieldstr       = text_to_html($rec->$fieldstr, false, false, true);
                    $rec->$formatfieldstr = FORMAT_HTML;
                    $DB->update_record($tablestr, $rec);
                    upgrade_set_timeout();
                }
                $rs->close();
                unset($rs);
            }
        }

        unset($rec);
        unset($extendtables);

        upgrade_main_savepoint(true, 2009110400);
    }

    if ($oldversion < 2009110401) {
        $table = new xmldb_table('user');

        // Change the precision of the description field first up.
        // This may grow!
        $field = new xmldb_field('description', XMLDB_TYPE_TEXT, 'big', null, null, null, null, 'url');
        $dbman->change_field_precision($table, $field);

        $field = new xmldb_field('descriptionformat', XMLDB_TYPE_INTEGER, '2', XMLDB_UNSIGNED, XMLDB_NOTNULL, null, '0', 'description');
        // Check that the field doesn't already exists
        if (!$dbman->field_exists($table, $field)) {
            // Add the new field
            $dbman->add_field($table, $field);
        }
        if ($CFG->texteditors !== 'textarea') {
            $rs = $DB->get_recordset('user', array('descriptionformat'=>FORMAT_MOODLE, 'deleted'=>0, 'htmleditor'=>1), '', "id,description,descriptionformat");
            foreach ($rs as $rec) {
                $rec->description       = text_to_html($rec->description, false, false, true);
                $rec->descriptionformat = FORMAT_HTML;
                $DB->update_record('user', $rec);
                upgrade_set_timeout();
            }
            $rs->close();
        }

        upgrade_main_savepoint(true, 2009110401);
    }

    if ($oldversion < 2009112400) {
        if (empty($CFG->passwordsaltmain)) {
            $subject = get_string('check_passwordsaltmain_name', 'report_security');
            $description = get_string('check_passwordsaltmain_warning', 'report_security');;
            upgrade_log(UPGRADE_LOG_NOTICE, null, $subject, $description);
        }
        upgrade_main_savepoint(true, 2009112400);
    }

    if ($oldversion < 2010011200) {
        $table = new xmldb_table('grade_categories');
        $field = new xmldb_field('hidden', XMLDB_TYPE_INTEGER, '1', XMLDB_UNSIGNED, XMLDB_NOTNULL, null, 0, 'timemodified');

        if (!$dbman->field_exists($table, $field)) {
            $dbman->add_field($table, $field);
        }

        upgrade_main_savepoint(true, 2010011200);
    }

    if ($oldversion < 2010012500) {
        upgrade_fix_incorrect_mnethostids();
        upgrade_main_savepoint(true, 2010012500);
    }

    if ($oldversion < 2010012600) {
        // do stuff to the mnet table
        $table = new xmldb_table('mnet_rpc');

        $field = new xmldb_field('parent_type', XMLDB_TYPE_CHAR, '20', null, XMLDB_NOTNULL, null, null, 'xmlrpc_path');
        $dbman->rename_field($table, $field, 'plugintype');

        $field = new xmldb_field('parent', XMLDB_TYPE_CHAR, '20', null, XMLDB_NOTNULL, null, null, 'xmlrpc_path');
        $dbman->rename_field($table, $field, 'pluginname');

        $field = new xmldb_field('filename', XMLDB_TYPE_CHAR, '100', null, XMLDB_NOTNULL, null, null, 'profile');
        if (!$dbman->field_exists($table, $field)) {
            $dbman->add_field($table, $field);
        }

        $field = new xmldb_field('classname', XMLDB_TYPE_CHAR, '150', null, null, null, null, 'filename');
        if (!$dbman->field_exists($table, $field)) {
            $dbman->add_field($table, $field);
        }

        $field = new xmldb_field('static', XMLDB_TYPE_INTEGER, '1', null, null, null, null, 'classname');
        if (!$dbman->field_exists($table, $field)) {
            $dbman->add_field($table, $field);
        }

    /// Main savepoint reached
        upgrade_main_savepoint(true, 2010012600);
    }

    if ($oldversion < 2010012900) {

    /// Define table mnet_remote_rpc to be created
        $table = new xmldb_table('mnet_remote_rpc');

    /// Adding fields to table mnet_remote_rpc
        $table->add_field('id', XMLDB_TYPE_INTEGER, '10', XMLDB_UNSIGNED, XMLDB_NOTNULL, XMLDB_SEQUENCE, null);
        $table->add_field('functionname', XMLDB_TYPE_CHAR, '40', null, XMLDB_NOTNULL, null, null);
        $table->add_field('xmlrpcpath', XMLDB_TYPE_CHAR, '80', null, XMLDB_NOTNULL, null, null);

    /// Adding keys to table mnet_remote_rpc
        $table->add_key('primary', XMLDB_KEY_PRIMARY, array('id'));

    /// Conditionally launch create table for mnet_remote_rpc
        if (!$dbman->table_exists($table)) {
            $dbman->create_table($table);
        }


    /// Define table mnet_remote_service2rpc to be created
        $table = new xmldb_table('mnet_remote_service2rpc');

    /// Adding fields to table mnet_remote_service2rpc
        $table->add_field('id', XMLDB_TYPE_INTEGER, '10', XMLDB_UNSIGNED, XMLDB_NOTNULL, XMLDB_SEQUENCE, null);
        $table->add_field('serviceid', XMLDB_TYPE_INTEGER, '10', XMLDB_UNSIGNED, XMLDB_NOTNULL, null, '0');
        $table->add_field('rpcid', XMLDB_TYPE_INTEGER, '10', XMLDB_UNSIGNED, XMLDB_NOTNULL, null, '0');

    /// Adding keys to table mnet_remote_service2rpc
        $table->add_key('primary', XMLDB_KEY_PRIMARY, array('id'));

    /// Adding indexes to table mnet_remote_service2rpc
        $table->add_index('rpcid_serviceid', XMLDB_INDEX_UNIQUE, array('rpcid', 'serviceid'));

    /// Conditionally launch create table for mnet_remote_service2rpc
        if (!$dbman->table_exists($table)) {
            $dbman->create_table($table);
        }


    /// Rename field function_name on table mnet_rpc to functionname
        $table = new xmldb_table('mnet_rpc');
        $field = new xmldb_field('function_name', XMLDB_TYPE_CHAR, '40', null, XMLDB_NOTNULL, null, null, 'id');

    /// Launch rename field function_name
        $dbman->rename_field($table, $field, 'functionname');


    /// Rename field xmlrpc_path on table mnet_rpc to xmlrpcpath
        $table = new xmldb_table('mnet_rpc');
        $field = new xmldb_field('xmlrpc_path', XMLDB_TYPE_CHAR, '80', null, XMLDB_NOTNULL, null, null, 'function_name');

    /// Launch rename field xmlrpc_path
        $dbman->rename_field($table, $field, 'xmlrpcpath');


    /// Main savepoint reached
        upgrade_main_savepoint(true, 2010012900);
    }

    if ($oldversion < 2010012901) {

        /// Define field plugintype to be added to mnet_remote_rpc
        $table = new xmldb_table('mnet_remote_rpc');
        $field = new xmldb_field('plugintype', XMLDB_TYPE_CHAR, '20', null, XMLDB_NOTNULL, null, null, 'xmlrpcpath');

        /// Conditionally launch add field plugintype
        if (!$dbman->field_exists($table, $field)) {
            $dbman->add_field($table, $field);
        }

    /// Define field pluginname to be added to mnet_remote_rpc
        $field = new xmldb_field('pluginname', XMLDB_TYPE_CHAR, '20', null, XMLDB_NOTNULL, null, null, 'plugintype');

    /// Conditionally launch add field pluginname
        if (!$dbman->field_exists($table, $field)) {
            $dbman->add_field($table, $field);
        }

        /// Main savepoint reached
        upgrade_main_savepoint(true, 2010012901);
    }

    if ($oldversion < 2010012902) {

    /// Define field enabled to be added to mnet_remote_rpc
        $table = new xmldb_table('mnet_remote_rpc');
        $field = new xmldb_field('enabled', XMLDB_TYPE_INTEGER, '1', null, XMLDB_NOTNULL, null, null, 'pluginname');

    /// Conditionally launch add field enabled
        if (!$dbman->field_exists($table, $field)) {
            $dbman->add_field($table, $field);
        }

        /// Main savepoint reached
        upgrade_main_savepoint(true, 2010012902);
    }

    /// MDL-17863. Increase the portno column length on mnet_host to handle any port number
    if ($oldversion < 2010020100) {
    /// Changing precision of field portno on table mnet_host to (5)
        $table = new xmldb_table('mnet_host');
        $field = new xmldb_field('portno', XMLDB_TYPE_INTEGER, '5', XMLDB_UNSIGNED, XMLDB_NOTNULL, null, '0', 'transport');

    /// Launch change of precision for field portno
        $dbman->change_field_precision($table, $field);

        upgrade_main_savepoint(true, 2010020100);
    }

    if ($oldversion < 2010020300) {

    /// Define field timecreated to be added to user
        $table = new xmldb_table('user');
        $field = new xmldb_field('timecreated', XMLDB_TYPE_INTEGER, '10', XMLDB_UNSIGNED, XMLDB_NOTNULL, null, '0', 'trackforums');

        if (!$dbman->field_exists($table, $field)) {
        /// Launch add field timecreated
            $dbman->add_field($table, $field);

            $DB->execute("UPDATE {user} SET timecreated = firstaccess");

            $sql = "UPDATE {user} SET timecreated = " . time() ." where timecreated = 0";
            $DB->execute($sql);
        }
        upgrade_main_savepoint(true, 2010020300);
    }

    // MDL-21407. Trim leading spaces from default tex latexpreamble causing problems under some confs
    if ($oldversion < 2010020301) {
        if ($preamble = $CFG->filter_tex_latexpreamble) {
            $preamble = preg_replace('/^ +/m', '', $preamble);
            set_config('filter_tex_latexpreamble', $preamble);
        }
        upgrade_main_savepoint(true, 2010020301);
    }

    if ($oldversion < 2010021400) {
    /// Changes to modinfo mean we need to rebuild course cache
        require_once($CFG->dirroot . '/course/lib.php');
        rebuild_course_cache(0, true);
        upgrade_main_savepoint(true, 2010021400);
    }

    if ($oldversion < 2010021800) {
        $DB->set_field('mnet_application', 'sso_jump_url', '/auth/mnet/jump.php', array('name' => 'moodle'));
        upgrade_main_savepoint(true, 2010021800);
    }

    if ($oldversion < 2010031900) {
        // regeneration of sessions is always enabled, no need for this setting any more
        unset_config('regenloginsession');
        upgrade_main_savepoint(true, 2010031900);
    }

    if ($oldversion < 2010033101.02) {

    /// Define table license to be created
        $table = new xmldb_table('license');

    /// Adding fields to table license
        $table->add_field('id', XMLDB_TYPE_INTEGER, '10', XMLDB_UNSIGNED, XMLDB_NOTNULL, XMLDB_SEQUENCE, null);
        $table->add_field('shortname', XMLDB_TYPE_CHAR, '255', null, null, null, null);
        $table->add_field('fullname', XMLDB_TYPE_TEXT, 'small', null, null, null, null);
        $table->add_field('source', XMLDB_TYPE_CHAR, '255', null, null, null, null);
        $table->add_field('enabled', XMLDB_TYPE_INTEGER, '1', XMLDB_UNSIGNED, XMLDB_NOTNULL, null, '1');
        $table->add_field('version', XMLDB_TYPE_INTEGER, '10', null, XMLDB_NOTNULL, null, '0');

    /// Adding keys to table license
        $table->add_key('primary', XMLDB_KEY_PRIMARY, array('id'));

    /// Conditionally launch create table for license
        if (!$dbman->table_exists($table)) {
            $dbman->create_table($table);
        }
        $active_licenses = array();

        $license = new stdClass();

        // add unknown license
        $license->shortname = 'unknown';
        $license->fullname = 'Unknown license';
        $license->source = '';
        $license->enabled = 1;
        $license->version = '2010033100';
        $active_licenses[] = $license->shortname;
        if ($record = $DB->get_record('license', array('shortname'=>$license->shortname))) {
            if ($record->version < $license->version) {
                // update license record
                $license->enabled = $record->enabled;
                $license->id = $record->id;
                $DB->update_record('license', $license);
            }
        } else {
            $DB->insert_record('license', $license);
        }

        // add all rights reserved license
        $license->shortname = 'allrightsreserved';
        $license->fullname = 'All rights reserved';
        $license->source = 'http://en.wikipedia.org/wiki/All_rights_reserved';
        $license->enabled = 1;
        $license->version = '2010033100';
        $active_licenses[] = $license->shortname;
        if ($record = $DB->get_record('license', array('shortname'=>$license->shortname))) {
            if ($record->version < $license->version) {
                // update license record
                $license->id = $record->id;
                $license->enabled = $record->enabled;
                $DB->update_record('license', $license);
            }
        } else {
            $DB->insert_record('license', $license);
        }

        // add public domain license
        $license->shortname = 'public';
        $license->fullname = 'Public Domain';
        $license->source = 'http://creativecommons.org/licenses/publicdomain/';
        $license->enabled = 1;
        $license->version = '2010033100';
        $active_licenses[] = $license->shortname;
        if ($record = $DB->get_record('license', array('shortname'=>$license->shortname))) {
            if ($record->version < $license->version) {
                // update license record
                $license->enabled = $record->enabled;
                $license->id = $record->id;
                $DB->update_record('license', $license);
            }
        } else {
            $DB->insert_record('license', $license);
        }

        // add creative commons license
        $license->shortname = 'cc';
        $license->fullname = 'Creative Commons';
        $license->source = 'http://creativecommons.org/licenses/by/3.0/';
        $license->enabled = 1;
        $license->version = '2010033100';
        $active_licenses[] = $license->shortname;
        if ($record = $DB->get_record('license', array('shortname'=>$license->shortname))) {
            if ($record->version < $license->version) {
                // update license record
                $license->enabled = $record->enabled;
                $license->id = $record->id;
                $DB->update_record('license', $license);
            }
        } else {
            $DB->insert_record('license', $license);
        }

        // add creative commons no derivs license
        $license->shortname = 'cc-nd';
        $license->fullname = 'Creative Commons - NoDerivs';
        $license->source = 'http://creativecommons.org/licenses/by-nd/3.0/';
        $license->enabled = 1;
        $license->version = '2010033100';
        $active_licenses[] = $license->shortname;
        if ($record = $DB->get_record('license', array('shortname'=>$license->shortname))) {
            if ($record->version < $license->version) {
                // update license record
                $license->enabled = $record->enabled;
                $license->id = $record->id;
                $DB->update_record('license', $license);
            }
        } else {
            $DB->insert_record('license', $license);
        }

        // add creative commons no commercial no derivs license
        $license->shortname = 'cc-nc-nd';
        $license->fullname = 'Creative Commons - No Commercial NoDerivs';
        $license->source = 'http://creativecommons.org/licenses/by-nc-nd/3.0/';
        $license->enabled = 1;
        $license->version = '2010033100';
        $active_licenses[] = $license->shortname;
        if ($record = $DB->get_record('license', array('shortname'=>$license->shortname))) {
            if ($record->version < $license->version) {
                // update license record
                $license->enabled = $record->enabled;
                $license->id = $record->id;
                $DB->update_record('license', $license);
            }
        } else {
            $DB->insert_record('license', $license);
        }

        // add creative commons no commercial
        $license->shortname = 'cc-nc-nd';
        $license->shortname = 'cc-nc';
        $license->fullname = 'Creative Commons - No Commercial';
        $license->source = 'http://creativecommons.org/licenses/by-nd/3.0/';
        $license->enabled = 1;
        $license->version = '2010033100';
        $active_licenses[] = $license->shortname;
        if ($record = $DB->get_record('license', array('shortname'=>$license->shortname))) {
            if ($record->version < $license->version) {
                // update license record
                $license->enabled = $record->enabled;
                $license->id = $record->id;
                $DB->update_record('license', $license);
            }
        } else {
            $DB->insert_record('license', $license);
        }

        // add creative commons no commercial sharealike
        $license->shortname = 'cc-nc-sa';
        $license->fullname = 'Creative Commons - No Commercial ShareAlike';
        $license->source = 'http://creativecommons.org/licenses/by-nc-sa/3.0/';
        $license->enabled = 1;
        $license->version = '2010033100';
        $active_licenses[] = $license->shortname;
        if ($record = $DB->get_record('license', array('shortname'=>$license->shortname))) {
            if ($record->version < $license->version) {
                // update license record
                $license->enabled = $record->enabled;
                $license->id = $record->id;
                $DB->update_record('license', $license);
            }
        } else {
            $DB->insert_record('license', $license);
        }

        // add creative commons sharealike
        $license->shortname = 'cc-sa';
        $license->fullname = 'Creative Commons - ShareAlike';
        $license->source = 'http://creativecommons.org/licenses/by-sa/3.0/';
        $license->enabled = 1;
        $license->version = '2010033100';
        $active_licenses[] = $license->shortname;
        if ($record = $DB->get_record('license', array('shortname'=>$license->shortname))) {
            if ($record->version < $license->version) {
                // update license record
                $license->enabled = $record->enabled;
                $license->id = $record->id;
                $DB->update_record('license', $license);
            }
        } else {
            $DB->insert_record('license', $license);
        }

        set_config('licenses', implode(',', $active_licenses));
    /// set site default license
        set_config('sitedefaultlicense', 'allrightsreserved');

    /// Main savepoint reached
        upgrade_main_savepoint(true, 2010033101.02);
    }

    if ($oldversion < 2010033102.00) {
        // rename course view capability to participate
        $params = array('viewcap'=>'moodle/course:view', 'participatecap'=>'moodle/course:participate');
        $sql = "UPDATE {role_capabilities} SET capability = :participatecap WHERE capability = :viewcap";
        $DB->execute($sql, $params);
        $sql = "UPDATE {capabilities} SET name = :participatecap WHERE name = :viewcap";
        $DB->execute($sql, $params);
        // note: the view capability is readded again at the end of upgrade, but with different meaning
        upgrade_main_savepoint(true, 2010033102.00);
    }

    if ($oldversion < 2010033102.01) {
        // Define field archetype to be added to role table
        $table = new xmldb_table('role');
        $field = new xmldb_field('archetype', XMLDB_TYPE_CHAR, '30', null, XMLDB_NOTNULL, null, null, 'sortorder');
        $dbman->add_field($table, $field);
        upgrade_main_savepoint(true, 2010033102.01);
    }

    if ($oldversion < 2010033102.02) {
        // Set archetype for existing roles and change admin role to manager role
        $sql = "SELECT r.*, rc.capability
                  FROM {role} r
                  JOIN {role_capabilities} rc ON rc.roleid = r.id
                 WHERE rc.contextid = :syscontextid AND rc.capability LIKE :legacycaps
              ORDER BY r.id";
        $params = array('syscontextid'=>SYSCONTEXTID, 'legacycaps'=>'moodle/legacy:%');
        $substart = strlen('moodle/legacy:');
        $roles = $DB->get_recordset_sql($sql, $params); // in theory could be multiple legacy flags in one role
        foreach ($roles as $role) {
            $role->archetype = substr($role->capability, $substart);
            unset($role->capability);
            if ($role->archetype === 'admin') {
                $i = '';
                if ($DB->record_exists('role', array('shortname'=>'manager'))) {
                    $i = 2;
                    while($DB->record_exists('role', array('shortname'=>'manager'.$i))) {
                        $i++;
                    }
                }
                $role->archetype = 'manager';
                if ($role->shortname === 'admin') {
                    $role->shortname   = 'manager'.$i;
                    $role->name        = get_string('manager', 'role');
                    $role->description = get_string('managerdescription', 'role');
                }
            }
            $DB->update_record('role', $role);
        }
        $roles->close();

        upgrade_main_savepoint(true, 2010033102.02);
    }

    if ($oldversion < 2010033102.03) {
        // Now pick site admins (===have manager role assigned at the system context)
        // and store them in the new $CFG->siteadmins setting as comma separated list
        $sql = "SELECT ra.id, ra.userid
                  FROM {role_assignments} ra
                  JOIN {role} r ON r.id = ra.roleid
                  JOIN {user} u ON u.id = ra.userid
                 WHERE ra.contextid = :syscontext AND r.archetype = 'manager' AND u.deleted = 0
              ORDER BY ra.id";
        $ras = $DB->get_records_sql($sql, array('syscontext'=>SYSCONTEXTID));
        $admins = array();
        foreach ($ras as $ra) {
            $admins[$ra->userid] = $ra->userid;
            set_config('siteadmins', implode(',', $admins)); // better to save it repeatedly, we do need at least one admin
            $DB->delete_records('role_assignments', array('id'=>$ra->id));
        }

        upgrade_main_savepoint(true, 2010033102.03);
    }

    if ($oldversion < 2010033102.04) {
        // clean up the manager roles
        $managers = $DB->get_records('role', array('archetype'=>'manager'));
        foreach ($managers as $manager) {
            // now sanitize the capabilities and overrides
            $DB->delete_records('role_capabilities', array('capability'=>'moodle/site:config', 'roleid'=>$manager->id)); // only site admins may configure servers
            // note: doanything and legacy caps are deleted automatically, they get moodle/course:view later at the end of the upgrade

            // remove manager role assignments bellow the course context level - admin role was never intended for activities and blocks,
            // the problem is that those assignments would not be visible after upgrade and old style admins in activities make no sense anyway
            $DB->delete_records_select('role_assignments', "roleid = :manager AND contextid IN (SELECT id FROM {context} WHERE contextlevel > 50)", array('manager'=>$manager->id));

            // allow them to assign all roles except default user, guest and frontpage - users get these roles automatically on the fly when needed
            $DB->delete_records('role_allow_assign', array('roleid'=>$manager->id));
            $roles = $DB->get_records_sql("SELECT * FROM {role} WHERE archetype <> 'user' AND archetype <> 'guest' AND archetype <> 'frontpage'");
            foreach ($roles as $role) {
                $record = (object)array('roleid'=>$manager->id, 'allowassign'=>$role->id);
                $DB->insert_record('role_allow_assign', $record);
            }

            // allow them to override all roles
            $DB->delete_records('role_allow_override', array('roleid'=>$manager->id));
            $roles = $DB->get_records_sql("SELECT * FROM {role}");
            foreach ($roles as $role) {
                $record = (object)array('roleid'=>$manager->id, 'allowoverride'=>$role->id);
                $DB->insert_record('role_allow_override', $record);
            }

            // allow them to switch to all following roles
            $DB->delete_records('role_allow_switch', array('roleid'=>$manager->id));
            $roles = $DB->get_records_sql("SELECT * FROM {role} WHERE archetype IN ('student', 'teacher', 'editingteacher')");
            foreach ($roles as $role) {
                $record = (object)array('roleid'=>$manager->id, 'allowswitch'=>$role->id);
                $DB->insert_record('role_allow_switch', $record);
            }
        }

        upgrade_main_savepoint(true, 2010033102.04);
    }

    if ($oldversion < 2010033102.05) {
        // remove course:view from all roles that are not used for enrolment, it does NOT belong there because it really means user is enrolled!
        $noenrolroles = $DB->get_records_select('role', "archetype IN ('guest', 'user', 'manager', 'coursecreator', 'frontpage')");
        foreach ($noenrolroles as $role) {
            $DB->delete_records('role_capabilities', array('roleid'=>$role->id, 'capability'=>'moodle/course:participate'));
        }
        upgrade_main_savepoint(true, 2010033102.05);
    }

    if ($oldversion < 2010033102.06) {
        // make sure there is nothing weird in default user role
        if (!empty($CFG->defaultuserroleid)) {
            if ($role = $DB->get_record('role', array('id'=>$CFG->defaultuserroleid))) {
                if ($role->archetype !== '' and $role->archetype !== 'user') {
                    upgrade_log(UPGRADE_LOG_NOTICE, null, 'Default authenticated user role (defaultuserroleid) value is invalid, setting cleared.');
                    unset_config('defaultuserroleid');
                }
            } else {
                unset_config('defaultuserroleid');
            }
        }
        upgrade_main_savepoint(true, 2010033102.06);
    }

    if ($oldversion < 2010033102.07) {
        if (!empty($CFG->displayloginfailures) and $CFG->displayloginfailures === 'teacher') {
            upgrade_log(UPGRADE_LOG_NOTICE, null, 'Displaying of login failuters to teachers is not supported any more.');
            unset_config('displayloginfailures');
        }
        upgrade_main_savepoint(true, 2010033102.07);
    }

    if ($oldversion < 2010033102.08) {
        // make sure there are no problems in default guest role settings
        if (!empty($CFG->guestroleid)) {
            if ($role = $DB->get_record('role', array('id'=>$CFG->guestroleid))) {
                if ($role->archetype !== '' and $role->archetype !== 'guest') {
                    upgrade_log(UPGRADE_LOG_NOTICE, null, 'Default guest role (guestroleid) value is invalid, setting cleared.');
                    unset_config('guestroleid');
                }
            } else {
                upgrade_log(UPGRADE_LOG_NOTICE, null, 'Role specified in Default guest role (guestroleid) does not exist, setting cleared.');
                unset_config('guestroleid');
            }
        }
        // remove all roles of the guest account - the only way to change it is to override the guest role, sorry
        // the guest account gets all the role assignments on the fly which works fine in has_capability(),
        $DB->delete_records_select('role_assignments', "userid IN (SELECT id FROM {user} WHERE username = 'guest')");

        upgrade_main_savepoint(true, 2010033102.08);
    }

    /// New table for storing which roles can be assigned in which contexts.
    if ($oldversion < 2010033102.09) {

    /// Define table role_context_levels to be created
        $table = new xmldb_table('role_context_levels');

    /// Adding fields to table role_context_levels
        $table->add_field('id', XMLDB_TYPE_INTEGER, '10', XMLDB_UNSIGNED, XMLDB_NOTNULL, XMLDB_SEQUENCE, null);
        $table->add_field('roleid', XMLDB_TYPE_INTEGER, '10', XMLDB_UNSIGNED, XMLDB_NOTNULL, null, null);
        $table->add_field('contextlevel', XMLDB_TYPE_INTEGER, '10', XMLDB_UNSIGNED, XMLDB_NOTNULL, null, null);

    /// Adding keys to table role_context_levels
        $table->add_key('primary', XMLDB_KEY_PRIMARY, array('id'));
        $table->add_key('contextlevel-roleid', XMLDB_KEY_UNIQUE, array('contextlevel', 'roleid'));
        $table->add_key('roleid', XMLDB_KEY_FOREIGN, array('roleid'), 'role', array('id'));

    /// Conditionally launch create table for role_context_levels
        if (!$dbman->table_exists($table)) {
            $dbman->create_table($table);
        }

    /// Main savepoint reached
        upgrade_main_savepoint(true, 2010033102.09);
    }

    if ($oldversion < 2010033102.10) {
        // Now populate the role_context_levels table with the default values
        // NOTE: do not use accesslib methods here

        $rolecontextlevels = array();
        $defaults = array('manager'        => array(CONTEXT_SYSTEM, CONTEXT_COURSECAT, CONTEXT_COURSE),
                          'coursecreator'  => array(CONTEXT_SYSTEM, CONTEXT_COURSECAT),
                          'editingteacher' => array(CONTEXT_COURSE, CONTEXT_MODULE),
                          'teacher'        => array(CONTEXT_COURSE, CONTEXT_MODULE),
                          'student'        => array(CONTEXT_COURSE, CONTEXT_MODULE),
                          'guest'          => array(),
                          'user'           => array(),
                          'frontpage'      => array());

        $roles = $DB->get_records('role', array(), '', 'id, archetype');
        foreach ($roles as $role) {
            if (isset($defaults[$role->archetype])) {
                $rolecontextlevels[$role->id] = $defaults[$role->archetype];
            }
        }

        // add roles without archetypes, it may contain weird things, but we can not fix them
        list($narsql, $params) = $DB->get_in_or_equal(array_keys($defaults), SQL_PARAMS_NAMED, 'ar', false);
        $sql = "SELECT DISTINCT ra.roleid, con.contextlevel
                  FROM {role_assignments} ra
                  JOIN {context} con ON ra.contextid = con.id
                  JOIN {role} r ON r.id = ra.roleid
                 WHERE r.archetype $narsql";
        $existingrolecontextlevels = $DB->get_recordset_sql($sql, $params);
        foreach ($existingrolecontextlevels as $rcl) {
            if (!isset($rolecontextlevels[$rcl->roleid])) {
                $rolecontextlevels[$rcl->roleid] = array();
            }
            $rolecontextlevels[$rcl->roleid][] = $rcl->contextlevel;
        }
        $existingrolecontextlevels->close();

        // Put the data into the database.
        $rcl = new stdClass();
        foreach ($rolecontextlevels as $roleid => $contextlevels) {
            $rcl->roleid = $roleid;
            foreach ($contextlevels as $level) {
                $rcl->contextlevel = $level;
                $DB->insert_record('role_context_levels', $rcl, false);
            }
        }

        // release memory!!
        unset($roles);
        unset($defaults);
        unset($rcl);
        unset($existingrolecontextlevels);
        unset($rolecontextlevels);

        // Main savepoint reached
        upgrade_main_savepoint(true, 2010033102.10);
    }

    if ($oldversion < 2010040700) {
        // migrate old groupings --> groupmembersonly setting
        if (isset($CFG->enablegroupings)) {
            set_config('enablegroupmembersonly', $CFG->enablegroupings);
            unset_config('enablegroupings');
        }

        // Main savepoint reached
        upgrade_main_savepoint(true, 2010040700);
    }

    if ($oldversion < 2010040900) {

        // Changing the default of field lang on table user to good old "en"
        $table = new xmldb_table('user');
        $field = new xmldb_field('lang', XMLDB_TYPE_CHAR, '30', null, XMLDB_NOTNULL, null, 'en', 'country');

        // Launch change of default for field lang
        $dbman->change_field_default($table, $field);

        // update main site lang
        if (strpos($CFG->lang, '_utf8') !== false) {
            $lang = str_replace('_utf8', '', $CFG->lang);
            set_config('lang', $lang);
        }

        // tweak langlist
        if (!empty($CFG->langlist)) {
            $langs = explode(',', $CFG->langlist);
            foreach ($langs as $key=>$lang) {
                $lang = str_replace('_utf8', '', $lang);
                $langs[$key] = $lang;
            }
            set_config('langlist', implode(',', $langs));
        }

        // Main savepoint reached
        upgrade_main_savepoint(true, 2010040900);
    }

    if ($oldversion < 2010040901) {

        // Remove "_utf8" suffix from all langs in user table
        $langs = $DB->get_records_sql("SELECT DISTINCT lang FROM {user} WHERE lang LIKE ?", array('%_utf8'));

        foreach ($langs as $lang=>$unused) {
            $newlang = str_replace('_utf8', '', $lang);
            $sql = "UPDATE {user} SET lang = :newlang WHERE lang = :lang";
            $DB->execute($sql, array('newlang'=>$newlang, 'lang'=>$lang));
        }

        // Main savepoint reached
        upgrade_main_savepoint(true, 2010040901);
    }

    if ($oldversion < 2010041301) {
        $sql = "UPDATE {block} SET name=? WHERE name=?";
        $DB->execute($sql, array('navigation', 'global_navigation_tree'));
        $DB->execute($sql, array('settings', 'settings_navigation_tree'));

        $sql = "UPDATE {block_instances} SET blockname=? WHERE blockname=?";
        $DB->execute($sql, array('navigation', 'global_navigation_tree'));
        $DB->execute($sql, array('settings', 'settings_navigation_tree'));
        upgrade_main_savepoint(true, 2010041301);
    }

    if ($oldversion < 2010042100) {

    /// Define table backup_controllers to be created
        $table = new xmldb_table('backup_controllers');

    /// Adding fields to table backup_controllers
        $table->add_field('id', XMLDB_TYPE_INTEGER, '10', XMLDB_UNSIGNED, XMLDB_NOTNULL, XMLDB_SEQUENCE, null);
        $table->add_field('backupid', XMLDB_TYPE_CHAR, '32', null, XMLDB_NOTNULL, null, null);
        $table->add_field('type', XMLDB_TYPE_CHAR, '6', null, XMLDB_NOTNULL, null, null);
        $table->add_field('itemid', XMLDB_TYPE_INTEGER, '10', XMLDB_UNSIGNED, XMLDB_NOTNULL, null, null);
        $table->add_field('format', XMLDB_TYPE_CHAR, '20', null, XMLDB_NOTNULL, null, null);
        $table->add_field('interactive', XMLDB_TYPE_INTEGER, '4', XMLDB_UNSIGNED, XMLDB_NOTNULL, null, null);
        $table->add_field('purpose', XMLDB_TYPE_INTEGER, '4', XMLDB_UNSIGNED, XMLDB_NOTNULL, null, null);
        $table->add_field('userid', XMLDB_TYPE_INTEGER, '10', XMLDB_UNSIGNED, XMLDB_NOTNULL, null, null);
        $table->add_field('status', XMLDB_TYPE_INTEGER, '4', XMLDB_UNSIGNED, XMLDB_NOTNULL, null, null);
        $table->add_field('execution', XMLDB_TYPE_INTEGER, '4', XMLDB_UNSIGNED, XMLDB_NOTNULL, null, null);
        $table->add_field('executiontime', XMLDB_TYPE_INTEGER, '10', XMLDB_UNSIGNED, XMLDB_NOTNULL, null, null);
        $table->add_field('checksum', XMLDB_TYPE_CHAR, '32', null, XMLDB_NOTNULL, null, null);
        $table->add_field('timecreated', XMLDB_TYPE_INTEGER, '10', XMLDB_UNSIGNED, XMLDB_NOTNULL, null, null);
        $table->add_field('timemodified', XMLDB_TYPE_INTEGER, '10', XMLDB_UNSIGNED, XMLDB_NOTNULL, null, null);
        $table->add_field('controller', XMLDB_TYPE_TEXT, 'big', null, XMLDB_NOTNULL, null, null);

    /// Adding keys to table backup_controllers
        $table->add_key('primary', XMLDB_KEY_PRIMARY, array('id'));
        $table->add_key('backupid_uk', XMLDB_KEY_UNIQUE, array('backupid'));
        $table->add_key('userid_fk', XMLDB_KEY_FOREIGN, array('userid'), 'user', array('id'));

    /// Adding indexes to table backup_controllers
        $table->add_index('typeitem_ix', XMLDB_INDEX_NOTUNIQUE, array('type', 'itemid'));

    /// Conditionally launch create table for backup_controllers
        if (!$dbman->table_exists($table)) {
            $dbman->create_table($table);
        }

    /// Define table backup_ids_template to be created
        $table = new xmldb_table('backup_ids_template');

    /// Adding fields to table backup_ids_template
        $table->add_field('id', XMLDB_TYPE_INTEGER, '10', XMLDB_UNSIGNED, XMLDB_NOTNULL, XMLDB_SEQUENCE, null);
        $table->add_field('backupid', XMLDB_TYPE_CHAR, '32', null, XMLDB_NOTNULL, null, null);
        $table->add_field('itemname', XMLDB_TYPE_CHAR, '30', null, XMLDB_NOTNULL, null, null);
        $table->add_field('itemid', XMLDB_TYPE_INTEGER, '10', XMLDB_UNSIGNED, XMLDB_NOTNULL, null, null);
        $table->add_field('parentitemid', XMLDB_TYPE_INTEGER, '10', XMLDB_UNSIGNED, null, null, null);

    /// Adding keys to table backup_ids_template
        $table->add_key('primary', XMLDB_KEY_PRIMARY, array('id'));
        $table->add_key('backupid_itemname_itemid_uk', XMLDB_KEY_UNIQUE, array('backupid', 'itemname', 'itemid'));

    /// Adding indexes to table backup_ids_template
        $table->add_index('backupid_parentitemid_ix', XMLDB_INDEX_NOTUNIQUE, array('backupid', 'itemname', 'parentitemid'));

    /// Conditionally launch create table for backup_controllers
        if (!$dbman->table_exists($table)) {
            $dbman->create_table($table);
        }

    /// Main savepoint reached
        upgrade_main_savepoint(true, 2010042100);
    }

    if ($oldversion < 2010042301) {

        $table = new xmldb_table('course_sections');
        $field = new xmldb_field('name', XMLDB_TYPE_CHAR, '255', null, null, null, null, 'section');

        if (!$dbman->field_exists($table, $field)) {
            $dbman->add_field($table, $field);
        }

        upgrade_main_savepoint(true, 2010042301);
    }

    if ($oldversion < 2010042302) {
        // Define table cohort to be created
        $table = new xmldb_table('cohort');

        // Adding fields to table cohort
        $table->add_field('id', XMLDB_TYPE_INTEGER, '10', XMLDB_UNSIGNED, XMLDB_NOTNULL, XMLDB_SEQUENCE, null);
        $table->add_field('contextid', XMLDB_TYPE_INTEGER, '10', XMLDB_UNSIGNED, XMLDB_NOTNULL, null, null);
        $table->add_field('name', XMLDB_TYPE_CHAR, '254', null, XMLDB_NOTNULL, null, null);
        $table->add_field('idnumber', XMLDB_TYPE_CHAR, '100', null, null, null, null);
        $table->add_field('description', XMLDB_TYPE_TEXT, 'small', null, null, null, null);
        $table->add_field('descriptionformat', XMLDB_TYPE_INTEGER, '2', XMLDB_UNSIGNED, XMLDB_NOTNULL, null, null);
        $table->add_field('component', XMLDB_TYPE_CHAR, '100', null, XMLDB_NOTNULL, null, null);
        $table->add_field('timecreated', XMLDB_TYPE_INTEGER, '10', XMLDB_UNSIGNED, XMLDB_NOTNULL, null, null);
        $table->add_field('timemodified', XMLDB_TYPE_INTEGER, '10', XMLDB_UNSIGNED, XMLDB_NOTNULL, null, null);

        // Adding keys to table cohort
        $table->add_key('primary', XMLDB_KEY_PRIMARY, array('id'));
        $table->add_key('context', XMLDB_KEY_FOREIGN, array('contextid'), 'context', array('id'));

        // Conditionally launch create table for cohort
        if (!$dbman->table_exists($table)) {
            $dbman->create_table($table);
        }

        upgrade_main_savepoint(true, 2010042302);
    }

    if ($oldversion < 2010042303) {
        // Define table cohort_members to be created
        $table = new xmldb_table('cohort_members');

        // Adding fields to table cohort_members
        $table->add_field('id', XMLDB_TYPE_INTEGER, '10', XMLDB_UNSIGNED, XMLDB_NOTNULL, XMLDB_SEQUENCE, null);
        $table->add_field('cohortid', XMLDB_TYPE_INTEGER, '10', XMLDB_UNSIGNED, XMLDB_NOTNULL, null, '0');
        $table->add_field('userid', XMLDB_TYPE_INTEGER, '10', XMLDB_UNSIGNED, XMLDB_NOTNULL, null, '0');
        $table->add_field('timeadded', XMLDB_TYPE_INTEGER, '10', XMLDB_UNSIGNED, XMLDB_NOTNULL, null, '0');

        // Adding keys to table cohort_members
        $table->add_key('primary', XMLDB_KEY_PRIMARY, array('id'));
        $table->add_key('cohortid', XMLDB_KEY_FOREIGN, array('cohortid'), 'cohort', array('id'));
        $table->add_key('userid', XMLDB_KEY_FOREIGN, array('userid'), 'user', array('id'));

        // Adding indexes to table cohort_members
        $table->add_index('cohortid-userid', XMLDB_INDEX_UNIQUE, array('cohortid', 'userid'));

        // Conditionally launch create table for cohort_members
        if (!$dbman->table_exists($table)) {
            $dbman->create_table($table);
        }

        // Main savepoint reached
        upgrade_main_savepoint(true, 2010042303);
    }

    if ($oldversion < 2010042800) {
        //drop the previously created ratings table
        $table = new xmldb_table('ratings');
        if ($dbman->table_exists($table)) {
            $dbman->drop_table($table);
        }

        //create the rating table (replaces module specific rating implementations)
        $table = new xmldb_table('rating');
        if ($dbman->table_exists($table)) {
            $dbman->drop_table($table);
        }

    /// Adding fields to table rating
        $table->add_field('id', XMLDB_TYPE_INTEGER, '10', XMLDB_UNSIGNED, XMLDB_NOTNULL, XMLDB_SEQUENCE, null);
        $table->add_field('contextid', XMLDB_TYPE_INTEGER, '10', XMLDB_UNSIGNED, XMLDB_NOTNULL, null, null);

        $table->add_field('itemid', XMLDB_TYPE_INTEGER, '10', XMLDB_UNSIGNED, XMLDB_NOTNULL, null, null);
        $table->add_field('scaleid', XMLDB_TYPE_INTEGER, '10', null, XMLDB_NOTNULL, null, null);
        $table->add_field('rating', XMLDB_TYPE_INTEGER, '10', XMLDB_UNSIGNED, XMLDB_NOTNULL, null, null);
        $table->add_field('userid', XMLDB_TYPE_INTEGER, '10', XMLDB_UNSIGNED, XMLDB_NOTNULL, null, null);

        $table->add_field('timecreated', XMLDB_TYPE_INTEGER, '10', XMLDB_UNSIGNED, XMLDB_NOTNULL, null, null);
        $table->add_field('timemodified', XMLDB_TYPE_INTEGER, '10', XMLDB_UNSIGNED, XMLDB_NOTNULL, null, null);

    /// Adding keys to table rating
        $table->add_key('primary', XMLDB_KEY_PRIMARY, array('id'));
        $table->add_key('contextid', XMLDB_KEY_FOREIGN, array('contextid'), 'context', array('id'));
        $table->add_key('userid', XMLDB_KEY_FOREIGN, array('userid'), 'user', array('id'));

    /// Adding indexes to table rating
        $table->add_index('itemid', XMLDB_INDEX_NOTUNIQUE, array('itemid'));

    /// Create table for ratings
        if (!$dbman->table_exists($table)) {
            $dbman->create_table($table);
        }

        upgrade_main_savepoint(true, 2010042800);
    }

    if ($oldversion < 2010042801) {
        // migrating old comments block content
        $DB->execute("UPDATE {comments}
                         SET contextid = (SELECT parentcontextid
                                            FROM {block_instances}
                                           WHERE id = {comments}.itemid AND blockname = 'comments'),
                             commentarea = 'page_comments',
                             itemid = 0
                       WHERE commentarea = 'block_comments'
                             AND itemid != 0
                             AND EXISTS (SELECT 'x'
                                           FROM {block_instances}
                                          WHERE id = {comments}.itemid
                                                AND blockname = 'comments')");

        // remove all orphaned record
        $DB->delete_records('comments', array('commentarea'=>'block_comments'));
        upgrade_main_savepoint(true, 2010042801);
    }

    if ($oldversion < 2010042802) { // Change backup_controllers->type to varchar10 (recreate dep. index)

    /// Define index typeitem_ix (not unique) to be dropped form backup_controllers
        $table = new xmldb_table('backup_controllers');
        $index = new xmldb_index('typeitem_ix', XMLDB_INDEX_NOTUNIQUE, array('type', 'itemid'));

    /// Conditionally launch drop index typeitem_ix
        if ($dbman->index_exists($table, $index)) {
            $dbman->drop_index($table, $index);
        }

    /// Changing precision of field type on table backup_controllers to (10)
        $table = new xmldb_table('backup_controllers');
        $field = new xmldb_field('type', XMLDB_TYPE_CHAR, '10', null, XMLDB_NOTNULL, null, null, 'backupid');

    /// Launch change of precision for field type
        $dbman->change_field_precision($table, $field);

    /// Define index typeitem_ix (not unique) to be added to backup_controllers
        $table = new xmldb_table('backup_controllers');
        $index = new xmldb_index('typeitem_ix', XMLDB_INDEX_NOTUNIQUE, array('type', 'itemid'));

    /// Conditionally launch add index typeitem_ix
        if (!$dbman->index_exists($table, $index)) {
            $dbman->add_index($table, $index);
        }

    /// Main savepoint reached
        upgrade_main_savepoint(true, 2010042802);
    }

    if ($oldversion < 2010043000) {  // Adding new course completion feature

    /// Add course completion tables
    /// Define table course_completion_aggr_methd to be created
        $table = new xmldb_table('course_completion_aggr_methd');

    /// Adding fields to table course_completion_aggr_methd
        $table->add_field('id', XMLDB_TYPE_INTEGER, '10', XMLDB_UNSIGNED, XMLDB_NOTNULL, XMLDB_SEQUENCE, null);
        $table->add_field('course', XMLDB_TYPE_INTEGER, '10', XMLDB_UNSIGNED, XMLDB_NOTNULL, null, '0');
        $table->add_field('criteriatype', XMLDB_TYPE_INTEGER, '20', XMLDB_UNSIGNED, null, null, null);
        $table->add_field('method', XMLDB_TYPE_INTEGER, '1', XMLDB_UNSIGNED, XMLDB_NOTNULL, null, '0');
        $table->add_field('value', XMLDB_TYPE_NUMBER, '10, 5', null, null, null, null);

    /// Adding keys to table course_completion_aggr_methd
        $table->add_key('primary', XMLDB_KEY_PRIMARY, array('id'));

    /// Adding indexes to table course_completion_aggr_methd
        $table->add_index('course', XMLDB_INDEX_NOTUNIQUE, array('course'));
        $table->add_index('criteriatype', XMLDB_INDEX_NOTUNIQUE, array('criteriatype'));

    /// Conditionally launch create table for course_completion_aggr_methd
        if (!$dbman->table_exists($table)) {
            $dbman->create_table($table);
        }


    /// Define table course_completion_criteria to be created
        $table = new xmldb_table('course_completion_criteria');

    /// Adding fields to table course_completion_criteria
        $table->add_field('id', XMLDB_TYPE_INTEGER, '10', XMLDB_UNSIGNED, XMLDB_NOTNULL, XMLDB_SEQUENCE, null);
        $table->add_field('course', XMLDB_TYPE_INTEGER, '10', XMLDB_UNSIGNED, XMLDB_NOTNULL, null, '0');
        $table->add_field('criteriatype', XMLDB_TYPE_INTEGER, '20', XMLDB_UNSIGNED, XMLDB_NOTNULL, null, '0');
        $table->add_field('module', XMLDB_TYPE_CHAR, '100', null, null, null, null);
        $table->add_field('moduleinstance', XMLDB_TYPE_INTEGER, '10', XMLDB_UNSIGNED, null, null, null);
        $table->add_field('courseinstance', XMLDB_TYPE_INTEGER, '10', XMLDB_UNSIGNED, null, null, null);
        $table->add_field('enrolperiod', XMLDB_TYPE_INTEGER, '10', XMLDB_UNSIGNED, null, null, null);
        $table->add_field('timeend', XMLDB_TYPE_INTEGER, '10', XMLDB_UNSIGNED, null, null, null);
        $table->add_field('gradepass', XMLDB_TYPE_NUMBER, '10, 5', null, null, null, null);
        $table->add_field('role', XMLDB_TYPE_INTEGER, '10', XMLDB_UNSIGNED, null, null, null);

    /// Adding keys to table course_completion_criteria
        $table->add_key('primary', XMLDB_KEY_PRIMARY, array('id'));

    /// Adding indexes to table course_completion_criteria
        $table->add_index('course', XMLDB_INDEX_NOTUNIQUE, array('course'));

    /// Conditionally launch create table for course_completion_criteria
        if (!$dbman->table_exists($table)) {
            $dbman->create_table($table);
        }


    /// Define table course_completion_crit_compl to be created
        $table = new xmldb_table('course_completion_crit_compl');

    /// Adding fields to table course_completion_crit_compl
        $table->add_field('id', XMLDB_TYPE_INTEGER, '10', XMLDB_UNSIGNED, XMLDB_NOTNULL, XMLDB_SEQUENCE, null);
        $table->add_field('userid', XMLDB_TYPE_INTEGER, '10', XMLDB_UNSIGNED, XMLDB_NOTNULL, null, '0');
        $table->add_field('course', XMLDB_TYPE_INTEGER, '10', XMLDB_UNSIGNED, XMLDB_NOTNULL, null, '0');
        $table->add_field('criteriaid', XMLDB_TYPE_INTEGER, '10', XMLDB_UNSIGNED, XMLDB_NOTNULL, null, '0');
        $table->add_field('gradefinal', XMLDB_TYPE_NUMBER, '10, 5', null, null, null, null);
        $table->add_field('unenroled', XMLDB_TYPE_INTEGER, '10', XMLDB_UNSIGNED, null, null, null);
        $table->add_field('deleted', XMLDB_TYPE_INTEGER, '1', XMLDB_UNSIGNED, null, null, null);
        $table->add_field('timecompleted', XMLDB_TYPE_INTEGER, '10', XMLDB_UNSIGNED, null, null, null);

    /// Adding keys to table course_completion_crit_compl
        $table->add_key('primary', XMLDB_KEY_PRIMARY, array('id'));

    /// Adding indexes to table course_completion_crit_compl
        $table->add_index('userid', XMLDB_INDEX_NOTUNIQUE, array('userid'));
        $table->add_index('course', XMLDB_INDEX_NOTUNIQUE, array('course'));
        $table->add_index('criteriaid', XMLDB_INDEX_NOTUNIQUE, array('criteriaid'));
        $table->add_index('timecompleted', XMLDB_INDEX_NOTUNIQUE, array('timecompleted'));

    /// Conditionally launch create table for course_completion_crit_compl
        if (!$dbman->table_exists($table)) {
            $dbman->create_table($table);
        }


    /// Define table course_completion_notify to be created
        $table = new xmldb_table('course_completion_notify');

    /// Adding fields to table course_completion_notify
        $table->add_field('id', XMLDB_TYPE_INTEGER, '10', XMLDB_UNSIGNED, XMLDB_NOTNULL, XMLDB_SEQUENCE, null);
        $table->add_field('course', XMLDB_TYPE_INTEGER, '10', XMLDB_UNSIGNED, XMLDB_NOTNULL, null, '0');
        $table->add_field('role', XMLDB_TYPE_INTEGER, '10', XMLDB_UNSIGNED, XMLDB_NOTNULL, null, '0');
        $table->add_field('message', XMLDB_TYPE_TEXT, 'small', null, XMLDB_NOTNULL, null, null);
        $table->add_field('timesent', XMLDB_TYPE_INTEGER, '10', XMLDB_UNSIGNED, XMLDB_NOTNULL, null, '0');

    /// Adding keys to table course_completion_notify
        $table->add_key('primary', XMLDB_KEY_PRIMARY, array('id'));

    /// Adding indexes to table course_completion_notify
        $table->add_index('course', XMLDB_INDEX_NOTUNIQUE, array('course'));

    /// Conditionally launch create table for course_completion_notify
        if (!$dbman->table_exists($table)) {
            $dbman->create_table($table);
        }

    /// Define table course_completions to be created
        $table = new xmldb_table('course_completions');

    /// Adding fields to table course_completions
        $table->add_field('id', XMLDB_TYPE_INTEGER, '10', XMLDB_UNSIGNED, XMLDB_NOTNULL, XMLDB_SEQUENCE, null);
        $table->add_field('userid', XMLDB_TYPE_INTEGER, '10', XMLDB_UNSIGNED, XMLDB_NOTNULL, null, '0');
        $table->add_field('course', XMLDB_TYPE_INTEGER, '10', XMLDB_UNSIGNED, XMLDB_NOTNULL, null, '0');
        $table->add_field('deleted', XMLDB_TYPE_INTEGER, '1', XMLDB_UNSIGNED, null, null, null);
        $table->add_field('timenotified', XMLDB_TYPE_INTEGER, '10', XMLDB_UNSIGNED, null, null, null);
        $table->add_field('timeenrolled', XMLDB_TYPE_INTEGER, '10', XMLDB_UNSIGNED, XMLDB_NOTNULL, null, '0');
        $table->add_field('timestarted', XMLDB_TYPE_INTEGER, '10', XMLDB_UNSIGNED, XMLDB_NOTNULL, null, '0');
        $table->add_field('timecompleted', XMLDB_TYPE_INTEGER, '10', XMLDB_UNSIGNED, null, null, null);
        $table->add_field('reaggregate', XMLDB_TYPE_INTEGER, '10', XMLDB_UNSIGNED, XMLDB_NOTNULL, null, '0');

    /// Adding keys to table course_completions
        $table->add_key('primary', XMLDB_KEY_PRIMARY, array('id'));

    /// Adding indexes to table course_completions
        $table->add_index('userid', XMLDB_INDEX_NOTUNIQUE, array('userid'));
        $table->add_index('course', XMLDB_INDEX_NOTUNIQUE, array('course'));
        $table->add_index('timecompleted', XMLDB_INDEX_NOTUNIQUE, array('timecompleted'));

    /// Conditionally launch create table for course_completions
        if (!$dbman->table_exists($table)) {
            $dbman->create_table($table);
        }


    /// Add cols to course table
    /// Define field enablecompletion to be added to course
        $table = new xmldb_table('course');
        $field = new xmldb_field('enablecompletion', XMLDB_TYPE_INTEGER, '1', XMLDB_UNSIGNED, XMLDB_NOTNULL, null, '0', 'defaultrole');

    /// Conditionally launch add field enablecompletion
        if (!$dbman->field_exists($table, $field)) {
            $dbman->add_field($table, $field);
        }

    /// Define field completionstartonenrol to be added to course
        $field = new xmldb_field('completionstartonenrol', XMLDB_TYPE_INTEGER, '1', XMLDB_UNSIGNED, XMLDB_NOTNULL, null, '0', 'enablecompletion');

    /// Conditionally launch add field completionstartonenrol
        if (!$dbman->field_exists($table, $field)) {
            $dbman->add_field($table, $field);
        }

    /// Define field completionnotify to be added to course
        $field = new xmldb_field('completionnotify', XMLDB_TYPE_INTEGER, '1', XMLDB_UNSIGNED, XMLDB_NOTNULL, null, '0', 'enablecompletion');

    /// Conditionally launch add field completionnotify
        if (!$dbman->field_exists($table, $field)) {
            $dbman->add_field($table, $field);
        }

        upgrade_main_savepoint(true, 2010043000);
    }

    if ($oldversion < 2010043001) {

    /// Define table registration_hubs to be created
        $table = new xmldb_table('registration_hubs');

    /// Adding fields to table registration_hubs
        $table->add_field('id', XMLDB_TYPE_INTEGER, '10', XMLDB_UNSIGNED, XMLDB_NOTNULL, XMLDB_SEQUENCE, null);
        $table->add_field('token', XMLDB_TYPE_CHAR, '40', null, XMLDB_NOTNULL, null, null);
        $table->add_field('hubname', XMLDB_TYPE_CHAR, '255', null, XMLDB_NOTNULL, null, null);
        $table->add_field('huburl', XMLDB_TYPE_CHAR, '255', null, XMLDB_NOTNULL, null, null);
        $table->add_field('confirmed', XMLDB_TYPE_INTEGER, '1', XMLDB_UNSIGNED, XMLDB_NOTNULL, null, '0');

    /// Adding keys to table registration_hubs
        $table->add_key('primary', XMLDB_KEY_PRIMARY, array('id'));

    /// Conditionally launch create table for registration_hubs
        if (!$dbman->table_exists($table)) {
            $dbman->create_table($table);
        }

    /// Main savepoint reached
        upgrade_main_savepoint(true, 2010043001);
    }

    if ($oldversion < 2010050200) {

    /// Define table backup_logs to be created
        $table = new xmldb_table('backup_logs');

    /// Adding fields to table backup_logs
        $table->add_field('id', XMLDB_TYPE_INTEGER, '10', XMLDB_UNSIGNED, XMLDB_NOTNULL, XMLDB_SEQUENCE, null);
        $table->add_field('backupid', XMLDB_TYPE_CHAR, '32', null, XMLDB_NOTNULL, null, null);
        $table->add_field('loglevel', XMLDB_TYPE_INTEGER, '4', XMLDB_UNSIGNED, XMLDB_NOTNULL, null, null);
        $table->add_field('message', XMLDB_TYPE_CHAR, '255', null, XMLDB_NOTNULL, null, null);
        $table->add_field('timecreated', XMLDB_TYPE_INTEGER, '10', XMLDB_UNSIGNED, XMLDB_NOTNULL, null, null);

    /// Adding keys to table backup_logs
        $table->add_key('primary', XMLDB_KEY_PRIMARY, array('id'));
        $table->add_key('backupid', XMLDB_KEY_FOREIGN, array('backupid'), 'backup_controllers', array('backupid'));

    /// Adding indexes to table backup_logs
        $table->add_index('backupid-id', XMLDB_INDEX_UNIQUE, array('backupid', 'id'));

    /// Conditionally launch create table for backup_logs
        if (!$dbman->table_exists($table)) {
            $dbman->create_table($table);
        }

    /// Drop some old backup tables, not used anymore

    /// Define table backup_files to be dropped
        $table = new xmldb_table('backup_files');

    /// Conditionally launch drop table for backup_files
        if ($dbman->table_exists($table)) {
            $dbman->drop_table($table);
        }

    /// Define table backup_ids to be dropped
        $table = new xmldb_table('backup_ids');

    /// Conditionally launch drop table for backup_ids
        if ($dbman->table_exists($table)) {
            $dbman->drop_table($table);
        }

    /// Main savepoint reached
        upgrade_main_savepoint(true, 2010050200);
    }

    if ($oldversion < 2010050403) {  // my_pages for My Moodle and Public Profile pages

    /// Define table my_pages to be created
        $table = new xmldb_table('my_pages');

    /// Adding fields to table my_pages
        $table->add_field('id', XMLDB_TYPE_INTEGER, '10', XMLDB_UNSIGNED, XMLDB_NOTNULL, XMLDB_SEQUENCE, null);
        $table->add_field('userid', XMLDB_TYPE_INTEGER, '10', XMLDB_UNSIGNED, null, null, 0);
        $table->add_field('name', XMLDB_TYPE_CHAR, '200', null, XMLDB_NOTNULL, null, null);
        $table->add_field('private', XMLDB_TYPE_INTEGER, '1', XMLDB_UNSIGNED, XMLDB_NOTNULL, null, '1');
        $table->add_field('sortorder', XMLDB_TYPE_INTEGER, '6', null, XMLDB_NOTNULL, null, '0');


    /// Adding keys to table my_pages
        $table->add_key('id', XMLDB_KEY_PRIMARY, array('id'));

    /// Adding indexes to table my_pages
        $table->add_index('useridprivate', XMLDB_INDEX_NOTUNIQUE, array('userid', 'private'));

    /// Conditionally launch create table for my_pages
        if (!$dbman->table_exists($table)) {
            $dbman->create_table($table);
        }

    /// Add two lines of data into this new table.  These are the default pages.
        $mypage = new stdClass();
        $mypage->userid = NULL;
        $mypage->name = '__default';
        $mypage->private = 0;
        $mypage->sortorder  = 0;
        if (!$DB->record_exists('my_pages', array('userid'=>NULL, 'private'=>0))) {
            $DB->insert_record('my_pages', $mypage);
        }
        $mypage->private = 1;
        if (!$DB->record_exists('my_pages', array('userid'=>NULL, 'private'=>1))) {
            $DB->insert_record('my_pages', $mypage);
        }

    /// This bit is a "illegal" hack, unfortunately, but there is not a better way to install default
    /// blocks right now, since the upgrade function need to be called after core AND plugins upgrade,
    /// and there is no such hook yet.  Sigh.

        if ($mypage = $DB->get_record('my_pages', array('userid'=>NULL, 'private'=>1))) {
            if (!$DB->record_exists('block_instances', array('pagetypepattern'=>'my-index', 'parentcontextid'=>SITEID, 'subpagepattern'=>$mypage->id))) {

                // No default exist there yet, let's put a few into My Moodle so it's useful.

                $blockinstance = new stdClass;
                $blockinstance->parentcontextid = SYSCONTEXTID;
                $blockinstance->showinsubcontexts = 0;
                $blockinstance->pagetypepattern = 'my-index';
                $blockinstance->subpagepattern = $mypage->id;
                $blockinstance->configdata = '';

                $blockinstance->blockname = 'private_files';
                $blockinstance->defaultregion = 'side-post';
                $blockinstance->defaultweight = 0;
                $blockinstanceid = $DB->insert_record('block_instances', $blockinstance);
                get_context_instance(CONTEXT_BLOCK, $blockinstanceid);

                $blockinstance->blockname = 'online_users';
                $blockinstance->defaultregion = 'side-post';
                $blockinstance->defaultweight = 1;
                $blockinstanceid = $DB->insert_record('block_instances', $blockinstance);
                get_context_instance(CONTEXT_BLOCK, $blockinstanceid);

                $blockinstance->blockname = 'course_overview';
                $blockinstance->defaultregion = 'content';
                $blockinstance->defaultweight = 0;
                $blockinstanceid = $DB->insert_record('block_instances', $blockinstance);
                get_context_instance(CONTEXT_BLOCK, $blockinstanceid);
            }
        }

    /// Main savepoint reached
        upgrade_main_savepoint(true, 2010050403);
    }

    if ($oldversion < 2010051500) {

    /// Fix a bad table name that existed for a few days in HEAD
        $table = new xmldb_table('published_courses');
        if ($dbman->table_exists($table)) {
            $dbman->drop_table($table);
        }

    /// Define table course_published to be created
        $table = new xmldb_table('course_published');

    /// Adding fields to table course_published
        $table->add_field('id', XMLDB_TYPE_INTEGER, '10', XMLDB_UNSIGNED, XMLDB_NOTNULL, XMLDB_SEQUENCE, null);
        $table->add_field('hubid', XMLDB_TYPE_INTEGER, '10', XMLDB_UNSIGNED, XMLDB_NOTNULL, null, null);
        $table->add_field('courseid', XMLDB_TYPE_INTEGER, '10', XMLDB_UNSIGNED, XMLDB_NOTNULL, null, null);
        $table->add_field('timepublished', XMLDB_TYPE_INTEGER, '10', XMLDB_UNSIGNED, XMLDB_NOTNULL, null, null);
        $table->add_field('enrollable', XMLDB_TYPE_INTEGER, '1', XMLDB_UNSIGNED, XMLDB_NOTNULL, null, '1');
        $table->add_field('hubcourseid', XMLDB_TYPE_INTEGER, '10', XMLDB_UNSIGNED, XMLDB_NOTNULL, null, null);

    /// Adding keys to table course_published
        $table->add_key('primary', XMLDB_KEY_PRIMARY, array('id'));

    /// Conditionally launch create table for course_published
        if (!$dbman->table_exists($table)) {
            $dbman->create_table($table);
        }

    /// Main savepoint reached
        upgrade_main_savepoint(true, 2010051500);
    }

    if ($oldversion < 2010051600) {

    /// Delete the blocks completely.  All the contexts, instances etc were cleaned up above in 2009082800
        $DB->delete_records('block', array('name'=>'admin'));
        $DB->delete_records('block', array('name'=>'admin_tree'));

    /// Main savepoint reached
        upgrade_main_savepoint(true, 2010051600);
    }

    if ($oldversion < 2010051800) {
        // switching to userid in config settings because user names are not unique and reliable enough
        if (!empty($CFG->courserequestnotify) and $CFG->courserequestnotify !== '$@NONE@$' and $CFG->courserequestnotify !== '$@ALL@$') {
            list($where, $params) = $DB->get_in_or_equal(explode(',', $CFG->courserequestnotify));
            $params[] = $CFG->mnet_localhost_id;
            $users = $DB->get_fieldset_select('user', 'id', "username $where AND mnethostid = ?", $params);
            if ($users) {
                set_config('courserequestnotify', implode(',', $users));
            } else {
                set_config('courserequestnotify', '$@NONE@$');
            }
        }
        upgrade_main_savepoint(true, 2010051800);
    }

    if ($oldversion < 2010051801) {
        // Update the notifyloginfailures setting.
        if ($CFG->notifyloginfailures == 'mainadmin') {
            if ($admins = explode(',', $CFG->siteadmins)) {
                $adminid = reset($admins);
                set_config('notifyloginfailures', $adminid);
            } else {
                unset_config('notifyloginfailures'); // let them choose
            }
            unset($admins);

        } else if ($CFG->notifyloginfailures == 'alladmins') {
            set_config('notifyloginfailures', '$@ALL@$');

        } else {
            set_config('notifyloginfailures', '$@NONE@$');
        }

        upgrade_main_savepoint(true, 2010051801);
    }

    if ($oldversion < 2010052100) {
        // Switch to html purifier as default cleaning engine - KSES is really very bad
        if (empty($CFG->enablehtmlpurifier)) {
            unset_config('enablehtmlpurifier');
        }
        upgrade_main_savepoint(true, 2010052100);
    }

    if ($oldversion < 2010052200) {
        // Define field legacyfiles to be added to course - just in case we are upgrading from PR1
        $table = new xmldb_table('course');
        $field = new xmldb_field('legacyfiles', XMLDB_TYPE_INTEGER, '4', XMLDB_UNSIGNED, XMLDB_NOTNULL, null, '0', 'maxbytes');

        // Conditionally launch add field legacyfiles
        if (!$dbman->field_exists($table, $field)) {
            $dbman->add_field($table, $field);
            // enable legacy files in all courses
            $DB->execute("UPDATE {course} SET legacyfiles = 2");
        }

        // Main savepoint reached
        upgrade_main_savepoint(true, 2010052200);
    }

    if ($oldversion < 2010052401) {

    /// Define field status to be added to course_published
        $table = new xmldb_table('course_published');
        $field = new xmldb_field('status', XMLDB_TYPE_INTEGER, '1', XMLDB_UNSIGNED, null, null, '0', 'hubcourseid');

    /// Conditionally launch add field status
        if (!$dbman->field_exists($table, $field)) {
            $dbman->add_field($table, $field);
        }

    /// Define field timechecked to be added to course_published
        $table = new xmldb_table('course_published');
        $field = new xmldb_field('timechecked', XMLDB_TYPE_INTEGER, '10', XMLDB_UNSIGNED, null, null, null, 'status');

    /// Conditionally launch add field timechecked
        if (!$dbman->field_exists($table, $field)) {
            $dbman->add_field($table, $field);
        }

    /// Main savepoint reached
        upgrade_main_savepoint(true, 2010052401);
    }

    if ($oldversion < 2010052700) {

    /// Define field summaryformat to be added to course sections table
        $table = new xmldb_table('course_sections');
        $field = new xmldb_field('summaryformat', XMLDB_TYPE_INTEGER, '2', XMLDB_UNSIGNED, XMLDB_NOTNULL, null, '0', 'summary');

    /// Conditionally launch add field summaryformat
        if (!$dbman->field_exists($table, $field)) {
            $dbman->add_field($table, $field);
        }

        $DB->set_field('course_sections', 'summaryformat', 1, array()); // originally treated as HTML

    /// Main savepoint reached
        upgrade_main_savepoint(true, 2010052700);
    }

    if ($oldversion < 2010052800) {
    /// Changes to modinfo mean we need to rebuild course cache
        require_once($CFG->dirroot . '/course/lib.php');
        rebuild_course_cache(0, true);
        upgrade_main_savepoint(true, 2010052800);
    }

    if ($oldversion < 2010052801) {

    /// Define field sortorder to be added to files
        $table = new xmldb_table('files');
        $field = new xmldb_field('sortorder', XMLDB_TYPE_INTEGER, '10', XMLDB_UNSIGNED, XMLDB_NOTNULL, null, '0', 'timemodified');

    /// Conditionally launch add field sortorder
        if (!$dbman->field_exists($table, $field)) {
            $dbman->add_field($table, $field);
        }

    /// Main savepoint reached
        upgrade_main_savepoint(true, 2010052801);
    }

    if ($oldversion < 2010061900.01) {
        // Define table enrol to be created
        $table = new xmldb_table('enrol');

        // Adding fields to table enrol
        $table->add_field('id', XMLDB_TYPE_INTEGER, '10', XMLDB_UNSIGNED, XMLDB_NOTNULL, XMLDB_SEQUENCE, null);
        $table->add_field('enrol', XMLDB_TYPE_CHAR, '20', null, XMLDB_NOTNULL, null, null);
        $table->add_field('status', XMLDB_TYPE_INTEGER, '10', XMLDB_UNSIGNED, XMLDB_NOTNULL, null, '0');
        $table->add_field('courseid', XMLDB_TYPE_INTEGER, '10', XMLDB_UNSIGNED, XMLDB_NOTNULL, null, null);
        $table->add_field('sortorder', XMLDB_TYPE_INTEGER, '10', XMLDB_UNSIGNED, XMLDB_NOTNULL, null, '0');
        $table->add_field('name', XMLDB_TYPE_CHAR, '255', null, null, null, null);
        $table->add_field('enrolperiod', XMLDB_TYPE_INTEGER, '10', XMLDB_UNSIGNED, null, null, '0');
        $table->add_field('enrolstartdate', XMLDB_TYPE_INTEGER, '10', XMLDB_UNSIGNED, null, null, '0');
        $table->add_field('enrolenddate', XMLDB_TYPE_INTEGER, '10', XMLDB_UNSIGNED, null, null, '0');
        $table->add_field('expirynotify', XMLDB_TYPE_INTEGER, '1', XMLDB_UNSIGNED, null, null, '0');
        $table->add_field('expirythreshold', XMLDB_TYPE_INTEGER, '10', XMLDB_UNSIGNED, null, null, '0');
        $table->add_field('notifyall', XMLDB_TYPE_INTEGER, '1', XMLDB_UNSIGNED, null, null, '0');
        $table->add_field('password', XMLDB_TYPE_CHAR, '50', null, null, null, null);
        $table->add_field('cost', XMLDB_TYPE_CHAR, '20', null, null, null, null);
        $table->add_field('currency', XMLDB_TYPE_CHAR, '3', null, null, null, null);
        $table->add_field('roleid', XMLDB_TYPE_INTEGER, '10', XMLDB_UNSIGNED, null, null, '0');
        $table->add_field('customint1', XMLDB_TYPE_INTEGER, '10', null, null, null, null);
        $table->add_field('customint2', XMLDB_TYPE_INTEGER, '10', null, null, null, null);
        $table->add_field('customint3', XMLDB_TYPE_INTEGER, '10', null, null, null, null);
        $table->add_field('customint4', XMLDB_TYPE_INTEGER, '10', null, null, null, null);
        $table->add_field('customchar1', XMLDB_TYPE_CHAR, '255', null, null, null, null);
        $table->add_field('customchar2', XMLDB_TYPE_CHAR, '255', null, null, null, null);
        $table->add_field('customdec1', XMLDB_TYPE_NUMBER, '12, 7', null, null, null, null);
        $table->add_field('customdec2', XMLDB_TYPE_NUMBER, '12, 7', null, null, null, null);
        $table->add_field('customtext1', XMLDB_TYPE_TEXT, 'big', null, null, null, null);
        $table->add_field('customtext2', XMLDB_TYPE_TEXT, 'big', null, null, null, null);
        $table->add_field('timecreated', XMLDB_TYPE_INTEGER, '10', XMLDB_UNSIGNED, XMLDB_NOTNULL, null, '0');
        $table->add_field('timemodified', XMLDB_TYPE_INTEGER, '10', XMLDB_UNSIGNED, XMLDB_NOTNULL, null, '0');

        // Adding keys to table enrol
        $table->add_key('primary', XMLDB_KEY_PRIMARY, array('id'));
        $table->add_key('courseid', XMLDB_KEY_FOREIGN, array('courseid'), 'course', array('id'));

        // Adding indexes to table enrol
        $table->add_index('enrol', XMLDB_INDEX_NOTUNIQUE, array('enrol'));

        // launch create table for enrol
        $dbman->create_table($table);

        // Main savepoint reached
        upgrade_main_savepoint(true, 2010061900.01);
    }

    if ($oldversion < 2010061900.02) {
        // Define table course_participant to be created
        $table = new xmldb_table('user_enrolments');

        // Adding fields to table course_participant
        $table->add_field('id', XMLDB_TYPE_INTEGER, '10', XMLDB_UNSIGNED, XMLDB_NOTNULL, XMLDB_SEQUENCE, null);
        $table->add_field('status', XMLDB_TYPE_INTEGER, '10', XMLDB_UNSIGNED, XMLDB_NOTNULL, null, '0');
        $table->add_field('enrolid', XMLDB_TYPE_INTEGER, '10', XMLDB_UNSIGNED, XMLDB_NOTNULL, null, null);
        $table->add_field('userid', XMLDB_TYPE_INTEGER, '10', XMLDB_UNSIGNED, XMLDB_NOTNULL, null, null);
        $table->add_field('timestart', XMLDB_TYPE_INTEGER, '10', XMLDB_UNSIGNED, XMLDB_NOTNULL, null, '0');
        $table->add_field('timeend', XMLDB_TYPE_INTEGER, '10', XMLDB_UNSIGNED, XMLDB_NOTNULL, null, '2147483647');
        $table->add_field('modifierid', XMLDB_TYPE_INTEGER, '10', XMLDB_UNSIGNED, XMLDB_NOTNULL, null, '0');
        $table->add_field('timecreated', XMLDB_TYPE_INTEGER, '10', XMLDB_UNSIGNED, XMLDB_NOTNULL, null, '0');
        $table->add_field('timemodified', XMLDB_TYPE_INTEGER, '10', XMLDB_UNSIGNED, XMLDB_NOTNULL, null, '0');

        // Adding keys to table course_participant
        $table->add_key('primary', XMLDB_KEY_PRIMARY, array('id'));
        $table->add_key('enrolid', XMLDB_KEY_FOREIGN, array('enrolid'), 'enrol', array('id'));
        $table->add_key('userid', XMLDB_KEY_FOREIGN, array('userid'), 'user', array('id'));
        $table->add_key('modifierid', XMLDB_KEY_FOREIGN, array('modifierid'), 'user', array('id'));


        // Adding indexes to table user_enrolments
        $table->add_index('enrolid-userid', XMLDB_INDEX_UNIQUE, array('enrolid', 'userid'));

        // Launch create table for course_participant
        $dbman->create_table($table);

        // Main savepoint reached
        upgrade_main_savepoint(true, 2010061900.02);
    }

    if ($oldversion < 2010061900.03) {
        // Define field itemid to be added to role_assignments
        $table = new xmldb_table('role_assignments');
        $field = new xmldb_field('itemid', XMLDB_TYPE_INTEGER, '10', XMLDB_UNSIGNED, XMLDB_NOTNULL, null, 0, 'enrol');

        // Launch add field itemid
        $dbman->add_field($table, $field);

        // The new enrol plugins may assign one role several times in one context,
        // if we did not allow it we would have big problems with roles when unenrolling
        $table = new xmldb_table('role_assignments');
        $index = new xmldb_index('contextid-roleid-userid', XMLDB_INDEX_UNIQUE, array('contextid', 'roleid', 'userid'));

        // Conditionally launch drop index contextid-roleid-userid
        if ($dbman->index_exists($table, $index)) {
            $dbman->drop_index($table, $index);
        }

        // Main savepoint reached
        upgrade_main_savepoint(true, 2010061900.03);
    }

    if ($oldversion < 2010061900.04) {
        // there is no default course role any more, each enrol plugin has to handle it separately
        if (!empty($CFG->defaultcourseroleid)) {
            $sql = "UPDATE {course} SET defaultrole = :defaultrole WHERE defaultrole = 0";
            $params = array('defaultrole' => $CFG->defaultcourseroleid);
            $DB->execute($sql, $params);
        }
        unset_config('defaultcourseroleid');

        // Main savepoint reached
        upgrade_main_savepoint(true, 2010061900.04);
    }

    if ($oldversion < 2010061900.05) {
        // make sure enrol settings make actually sense and tweak defaults a bit

        $sqlempty = $DB->sql_empty();

        // set course->enrol to default value so that other upgrade code is simpler
        $defaultenrol = empty($CFG->enrol) ? 'manual' : $CFG->enrol;
        $sql = "UPDATE {course} SET enrol = ? WHERE enrol = '$sqlempty'";
        $DB->execute($sql, array($defaultenrol));
        unset_config('enrol');

        if (!isset($CFG->enrol_plugins_enabled) or empty($CFG->enrol_plugins_enabled)) {
            set_config('enrol_plugins_enabled', 'manual');
        } else {
            $enabledplugins = explode(',', $CFG->enrol_plugins_enabled);
            $enabledplugins = array_unique($enabledplugins);
            set_config('enrol_plugins_enabled', implode(',', $enabledplugins));
        }

        // Main savepoint reached
        upgrade_main_savepoint(true, 2010061900.05);
    }

    if ($oldversion < 2010061900.06) {
        $sqlempty = $DB->sql_empty();
        $params = array('siteid'=>SITEID);

        // enable manual in all courses
        $sql = "INSERT INTO {enrol} (enrol, status, courseid, sortorder, enrolperiod, expirynotify, expirythreshold, notifyall, roleid, timecreated, timemodified)
                SELECT 'manual', 0, id, 0, enrolperiod, expirynotify, expirythreshold, notifystudents, defaultrole, timecreated, timemodified
                  FROM {course}
                 WHERE id <> :siteid";
        $DB->execute($sql, $params);

        // enable self enrol only when course enrollable
        $sql = "INSERT INTO {enrol} (enrol, status, courseid, sortorder, enrolperiod, enrolstartdate, enrolenddate, expirynotify, expirythreshold,
                                     notifyall, password, roleid, timecreated, timemodified)
                SELECT 'self', 0, id, 1, enrolperiod, enrolstartdate, enrolenddate, expirynotify, expirythreshold,
                       notifystudents, password, defaultrole, timecreated, timemodified
                  FROM {course}
                 WHERE enrollable = 1 AND id <> :siteid";
        $DB->execute($sql, $params);

        // enable guest access if previously allowed - separately with or without password
        $sql = "INSERT INTO {enrol} (enrol, status, courseid, sortorder, timecreated, timemodified)
                SELECT 'guest', 0, id, 2, timecreated, timemodified
                  FROM {course}
                 WHERE guest = 1 AND id <> :siteid";
        $DB->execute($sql, $params);
        $sql = "INSERT INTO {enrol} (enrol, status, courseid, sortorder, password, timecreated, timemodified)
                SELECT 'guest', 0, id, 2, password, timecreated, timemodified
                  FROM {course}
                 WHERE guest = 2 and password <> '$sqlempty' AND id <> :siteid";
        $DB->execute($sql, $params);

        upgrade_main_savepoint(true, 2010061900.06);
    }

    if ($oldversion < 2010061900.07) {
        // now migrate old style "interactive" enrol plugins - we know them by looking into course.enrol
        $params = array('siteid'=>SITEID);
        $enabledplugins = explode(',', $CFG->enrol_plugins_enabled);
        $usedplugins = $DB->get_fieldset_sql("SELECT DISTINCT enrol FROM {course}");
        foreach ($usedplugins as $plugin) {
            if ($plugin === 'manual') {
                continue;
            }
            $enabled = in_array($plugin, $enabledplugins) ? 0 : 1; // 0 means active, 1 disabled
            $sql = "INSERT INTO {enrol} (enrol, status, courseid, sortorder, enrolperiod, enrolstartdate, enrolenddate, expirynotify, expirythreshold,
                                         notifyall, password, cost, currency, roleid, timecreated, timemodified)
                    SELECT enrol, $enabled, id, 4, enrolperiod, enrolstartdate, enrolenddate, expirynotify, expirythreshold,
                           notifystudents, password, cost, currency, defaultrole, timecreated, timemodified
                      FROM {course}
                     WHERE enrol = :plugin AND id <> :siteid";
            $params['plugin'] = $plugin;
            $DB->execute($sql, $params);
        }
        upgrade_main_savepoint(true, 2010061900.07);
    }

    if ($oldversion < 2010061900.08) {
        // now migrate the rest - these plugins are not in course.enrol, instead we just look for suspicious role assignments,
        // unfortunately old enrol plugins were doing sometimes weird role assignments :-(

        // enabled
            $enabledplugins = explode(',', $CFG->enrol_plugins_enabled);
        list($sqlenabled, $params) = $DB->get_in_or_equal($enabledplugins, SQL_PARAMS_NAMED, 'ena');
        $params['siteid'] = SITEID;
        $sql = "INSERT INTO {enrol} (enrol, status, courseid, sortorder, enrolperiod, enrolstartdate, enrolenddate, expirynotify, expirythreshold,
                                     notifyall, password, cost, currency, roleid, timecreated, timemodified)
                SELECT DISTINCT ra.enrol, 0, c.id, 5, c.enrolperiod, c.enrolstartdate, c.enrolenddate, c.expirynotify, c.expirythreshold,
                       c.notifystudents, c.password, c.cost, c.currency, c.defaultrole, c.timecreated, c.timemodified
                  FROM {course} c
                  JOIN {context} ctx ON (ctx.instanceid = c.id AND ctx.contextlevel = 50)
                  JOIN {role_assignments} ra ON (ra.contextid = ctx.id)
                 WHERE c.id <> :siteid AND ra.enrol $sqlenabled";
        $processed = $DB->get_fieldset_sql("SELECT DISTINCT enrol FROM {enrol}");
        if ($processed) {
            list($sqlnotprocessed, $params2) = $DB->get_in_or_equal($processed, SQL_PARAMS_NAMED, 'np', false);
            $params = array_merge($params, $params2);
            $sql = "$sql AND ra.enrol $sqlnotprocessed";
        }
        $DB->execute($sql, $params);

        // disabled
        $params = array('siteid' => SITEID);
        $sql = "INSERT INTO {enrol} (enrol, status, courseid, sortorder, enrolperiod, enrolstartdate, enrolenddate, expirynotify, expirythreshold,
                                     notifyall, password, cost, currency, roleid, timecreated, timemodified)
                SELECT DISTINCT ra.enrol, 1, c.id, 5, c.enrolperiod, c.enrolstartdate, c.enrolenddate, c.expirynotify, c.expirythreshold,
                       c.notifystudents, c.password, c.cost, c.currency, c.defaultrole, c.timecreated, c.timemodified
                  FROM {course} c
                  JOIN {context} ctx ON (ctx.instanceid = c.id AND ctx.contextlevel = 50)
                  JOIN {role_assignments} ra ON (ra.contextid = ctx.id)
                 WHERE c.id <> :siteid";
        $processed = $DB->get_fieldset_sql("SELECT DISTINCT enrol FROM {enrol}");
        if ($processed) {
            list($sqlnotprocessed, $params2) = $DB->get_in_or_equal($processed, SQL_PARAMS_NAMED, 'np', false);
            $params = array_merge($params, $params2);
            $sql = "$sql AND ra.enrol $sqlnotprocessed";
        }
        $DB->execute($sql, $params);

        upgrade_main_savepoint(true, 2010061900.08);
    }

    if ($oldversion < 2010061900.09) {
        // unfortunately there may be still some leftovers
        // after reconfigured, uninstalled or borked enrol plugins,
        // unfortunately this may be a bit slow - but there should not be many of these
        upgrade_set_timeout();
        $sqlempty = $DB->sql_empty();
        $sql = "SELECT DISTINCT c.id AS courseid, ra.enrol, c.timecreated, c.timemodified
                  FROM {course} c
                  JOIN {context} ctx ON (ctx.instanceid = c.id AND ctx.contextlevel = 50)
                  JOIN {role_assignments} ra ON (ra.contextid = ctx.id AND ra.enrol <> '$sqlempty')
             LEFT JOIN {enrol} e ON (e.courseid = c.id AND e.enrol = ra.enrol)
                 WHERE c.id <> :siteid AND e.id IS NULL";
        $params = array('siteid'=>SITEID);
        $rs = $DB->get_recordset_sql($sql, $params);
        foreach ($rs as $enrol) {
            upgrade_set_timeout();
            $enrol->status = 1; // better disable them
            $DB->insert_record('enrol', $enrol);
        }
        $rs->close();
        upgrade_main_savepoint(true, 2010061900.09);
    }

    if ($oldversion < 2010061900.10) {
        // migrate existing setup of meta courses, ignore records referencing invalid courses
        $sql = "INSERT INTO {enrol} (enrol, status, courseid, sortorder, customint1)
                SELECT 'meta', 0, cm.parent_course, 5, cm.child_course
                  FROM {course_meta} cm
                  JOIN {course} p ON p.id = cm.parent_course
                  JOIN {course} c ON c.id = cm.child_course";
        $DB->execute($sql);

        upgrade_main_savepoint(true, 2010061900.10);
    }

    if ($oldversion < 2010061900.11) {
        // nuke any old role assignments+enrolments in previous meta courses, we have to start from scratch
        $select = "SELECT ctx.id
                     FROM {context} ctx
                     JOIN {course} c ON (c.id = ctx.instanceid AND ctx.contextlevel = 50 AND c.metacourse = 1)";
        $DB->delete_records_select('role_assignments', "contextid IN ($select) AND enrol = 'manual'");

        // course_meta to be dropped - we use enrol_meta plugin instead now
        $table = new xmldb_table('course_meta');

        // Launch drop table for course_meta
        $dbman->drop_table($table);

        // Main savepoint reached
        upgrade_main_savepoint(true, 2010061900.11);
    }

    if ($oldversion < 2010061900.12) {
        // finally remove all obsolete fields from the course table - yay!
        // all the information was migrated to the enrol table

        // Define field guest to be dropped from course
        $table = new xmldb_table('course');
        $field = new xmldb_field('guest');

        // Conditionally launch drop field guest
        if ($dbman->field_exists($table, $field)) {
            $dbman->drop_field($table, $field);
        }

        // Define field password to be dropped from course
        $table = new xmldb_table('course');
        $field = new xmldb_field('password');

        // Conditionally launch drop field password
        if ($dbman->field_exists($table, $field)) {
            $dbman->drop_field($table, $field);
        }

        // Define field enrolperiod to be dropped from course
        $table = new xmldb_table('course');
        $field = new xmldb_field('enrolperiod');

        // Conditionally launch drop field enrolperiod
        if ($dbman->field_exists($table, $field)) {
            $dbman->drop_field($table, $field);
        }

        // Define field cost to be dropped from course
        $table = new xmldb_table('course');
        $field = new xmldb_field('cost');

        // Conditionally launch drop field cost
        if ($dbman->field_exists($table, $field)) {
            $dbman->drop_field($table, $field);
        }

        // Define field currency to be dropped from course
        $table = new xmldb_table('course');
        $field = new xmldb_field('currency');

        // Conditionally launch drop field currency
        if ($dbman->field_exists($table, $field)) {
            $dbman->drop_field($table, $field);
        }

        // Define field metacourse to be dropped from course
        $table = new xmldb_table('course');
        $field = new xmldb_field('metacourse');

        // Conditionally launch drop field metacourse
        if ($dbman->field_exists($table, $field)) {
            $dbman->drop_field($table, $field);
        }

        // Define field expirynotify to be dropped from course
        $table = new xmldb_table('course');
        $field = new xmldb_field('expirynotify');

        // Conditionally launch drop field expirynotify
        if ($dbman->field_exists($table, $field)) {
            $dbman->drop_field($table, $field);
        }

        // Define field expirythreshold to be dropped from course
        $table = new xmldb_table('course');
        $field = new xmldb_field('expirythreshold');

        // Conditionally launch drop field expirythreshold
        if ($dbman->field_exists($table, $field)) {
            $dbman->drop_field($table, $field);
        }

        // Define field notifystudents to be dropped from course
        $table = new xmldb_table('course');
        $field = new xmldb_field('notifystudents');

        // Conditionally launch drop field notifystudents
        if ($dbman->field_exists($table, $field)) {
            $dbman->drop_field($table, $field);
        }

        // Define field enrollable to be dropped from course
        $table = new xmldb_table('course');
        $field = new xmldb_field('enrollable');

        // Conditionally launch drop field enrollable
        if ($dbman->field_exists($table, $field)) {
            $dbman->drop_field($table, $field);
        }

        // Define field enrolstartdate to be dropped from course
        $table = new xmldb_table('course');
        $field = new xmldb_field('enrolstartdate');

        // Conditionally launch drop field enrolstartdate
        if ($dbman->field_exists($table, $field)) {
            $dbman->drop_field($table, $field);
        }

        // Define field enrolenddate to be dropped from course
        $table = new xmldb_table('course');
        $field = new xmldb_field('enrolenddate');

        // Conditionally launch drop field enrolenddate
        if ($dbman->field_exists($table, $field)) {
            $dbman->drop_field($table, $field);
        }

        // Define field enrol to be dropped from course
        $table = new xmldb_table('course');
        $field = new xmldb_field('enrol');

        // Conditionally launch drop field enrol
        if ($dbman->field_exists($table, $field)) {
            $dbman->drop_field($table, $field);
        }

        // Define field defaultrole to be dropped from course
        $table = new xmldb_table('course');
        $field = new xmldb_field('defaultrole');

        // Conditionally launch drop field defaultrole
        if ($dbman->field_exists($table, $field)) {
            $dbman->drop_field($table, $field);
        }

        upgrade_main_savepoint(true, 2010061900.12);
    }

    if ($oldversion < 2010061900.13) {
        // Define field visibleold to be added to course_categories
        $table = new xmldb_table('course_categories');
        $field = new xmldb_field('visibleold', XMLDB_TYPE_INTEGER, '1', null, XMLDB_NOTNULL, null, '1', 'visible');

        // Launch add field visibleold
        $dbman->add_field($table, $field);

        // Main savepoint reached
        upgrade_main_savepoint(true, 2010061900.13);
    }

    if ($oldversion < 2010061900.14) {
        // keep previous visible state
        $DB->execute("UPDATE {course_categories} SET visibleold = visible");

        // make sure all subcategories of hidden categories are hidden too, do not rely on category path yet
        $sql = "SELECT c.id
                  FROM {course_categories} c
                  JOIN {course_categories} pc ON (pc.id = c.parent AND pc.visible = 0)
                 WHERE c.visible = 1";
        while ($categories = $DB->get_records_sql($sql)) {
            foreach ($categories as $cat) {
                upgrade_set_timeout();
                $DB->set_field('course_categories', 'visible', 0, array('id'=>$cat->id));
            }
        }
        upgrade_main_savepoint(true, 2010061900.14);
    }

    if ($oldversion < 2010061900.15) {
        // Define field visibleold to be added to course
        $table = new xmldb_table('course');
        $field = new xmldb_field('visibleold', XMLDB_TYPE_INTEGER, '1', XMLDB_UNSIGNED, XMLDB_NOTNULL, null, '1', 'visible');

        // Launch add field visibleold
        $dbman->add_field($table, $field);

        // Main savepoint reached
        upgrade_main_savepoint(true, 2010061900.15);
    }

    if ($oldversion < 2010061900.16) {
        // keep previous visible state
        $DB->execute("UPDATE {course} SET visibleold = visible");

        // make sure all courses in hidden categories are hidden
        $DB->execute("UPDATE {course} SET visible = 0 WHERE category IN (SELECT id FROM {course_categories} WHERE visible = 0)");

        upgrade_main_savepoint(true, 2010061900.16);
    }

    if ($oldversion < 2010061900.20) {
        // now set up the enrolments - look for roles with course:participate only at course context - the category enrolments are synchronised later by archetype and new capability

        $syscontext = get_context_instance(CONTEXT_SYSTEM);
        $params = array('syscontext'=>$syscontext->id, 'participate'=>'moodle/course:participate');
        $roles = $DB->get_fieldset_sql("SELECT DISTINCT roleid FROM {role_capabilities} WHERE contextid = :syscontext AND capability = :participate AND permission = 1", $params);
        if ($roles) {
            list($sqlroles, $params) = $DB->get_in_or_equal($roles, SQL_PARAMS_NAMED, 'r');

            $sql = "INSERT INTO {user_enrolments} (status, enrolid, userid, timestart, timeend, modifierid, timecreated, timemodified)

                    SELECT 0, e.id, ra.userid, MIN(ra.timestart), MIN(ra.timeend), 0, MIN(ra.timemodified), MAX(ra.timemodified)
                      FROM {role_assignments} ra
                      JOIN {context} c ON (c.id = ra.contextid AND c.contextlevel = 50)
                      JOIN {enrol} e ON (e.enrol = ra.enrol AND e.courseid = c.instanceid)
                      JOIN {user} u ON u.id = ra.userid
                     WHERE u.deleted = 0 AND ra.roleid $sqlroles
                  GROUP BY e.id, ra.userid";
            $DB->execute($sql, $params);
        }

        upgrade_main_savepoint(true, 2010061900.20);
    }

    if ($oldversion < 2010061900.21) {
        // hidden is completely removed, timestart+timeend are now in the user_enrolments table

        // Define field hidden to be dropped from role_assignments
        $table = new xmldb_table('role_assignments');
        $field = new xmldb_field('hidden');

        // Conditionally launch drop field hidden
        if ($dbman->field_exists($table, $field)) {
            $dbman->drop_field($table, $field);
        }

        // Define field timestart to be dropped from role_assignments
        $table = new xmldb_table('role_assignments');
        $field = new xmldb_field('timestart');

        // Conditionally launch drop field timestart
        if ($dbman->field_exists($table, $field)) {
            $dbman->drop_field($table, $field);
        }

        // Define field timeend to be dropped from role_assignments
        $table = new xmldb_table('role_assignments');
        $field = new xmldb_field('timeend');

        // Conditionally launch drop field timeend
        if ($dbman->field_exists($table, $field)) {
            $dbman->drop_field($table, $field);
        }

        // Main savepoint reached
        upgrade_main_savepoint(true, 2010061900.21);
    }

    if ($oldversion < 2010061900.22) {
        // Rename field enrol on table role_assignments to component and update content

        $table = new xmldb_table('role_assignments');
        $field = new xmldb_field('enrol', XMLDB_TYPE_CHAR, '20', null, XMLDB_NOTNULL, null, null, 'modifierid');

        // Launch rename field enrol
        $dbman->rename_field($table, $field, 'component');

        // Changing precision of field component on table role_assignments to (100)
        $table = new xmldb_table('role_assignments');
        $field = new xmldb_field('component', XMLDB_TYPE_CHAR, '100', null, XMLDB_NOTNULL, null, null, 'modifierid');

        // Launch change of precision for field component
        $dbman->change_field_precision($table, $field);

        // Manual is a special case - we use empty string instead now
        $params = array('empty'=>$DB->sql_empty(), 'manual'=>'manual');
        $sql = "UPDATE {role_assignments}
                   SET component = :empty
                 WHERE component = :manual";
        $DB->execute($sql, $params);

        // Now migrate to real enrol component names
        $params = array('empty'=>$DB->sql_empty());
        $concat = $DB->sql_concat("'enrol_'", 'component');
        $sql = "UPDATE {role_assignments}
                   SET component = $concat
                 WHERE component <> :empty
                       AND contextid IN (
                           SELECT id
                             FROM {context}
                            WHERE contextlevel >= 50)";
        $DB->execute($sql, $params);

        // Now migrate to real auth component names
        $params = array('empty'=>$DB->sql_empty());
        $concat = $DB->sql_concat("'auth_'", 'component');
        $sql = "UPDATE {role_assignments}
                   SET component = $concat
                 WHERE component <> :empty
                       AND contextid IN (
                           SELECT id
                             FROM {context}
                            WHERE contextlevel < 50)";
        $DB->execute($sql, $params);

        // Main savepoint reached
        upgrade_main_savepoint(true, 2010061900.22);
    }

    if ($oldversion < 2010061900.23) {
        // add proper itemid to role assignments that were added by enrolment plugins
        $sql = "UPDATE {role_assignments}
                   SET itemid = (SELECT MIN({enrol}.id)
                                    FROM {enrol}
                                    JOIN {context} ON ({context}.contextlevel = 50 AND {context}.instanceid = {enrol}.courseid)
                                   WHERE {role_assignments}.component = ".$DB->sql_concat("'enrol_'", "{enrol}.enrol")." AND {context}.id = {role_assignments}.contextid)
                 WHERE component <> 'enrol_manual' AND component LIKE 'enrol_%'";
        $DB->execute($sql);
        // Main savepoint reached
        upgrade_main_savepoint(true, 2010061900.23);
    }

    if ($oldversion < 2010061900.30) {
        // make new list of active enrol plugins - order is important, meta should be always last, manual first
        $enabledplugins = explode(',', $CFG->enrol_plugins_enabled);
        $enabledplugins = array_merge(array('manual', 'guest', 'self', 'cohort'), $enabledplugins);
        if ($DB->record_exists('enrol', array('enrol'=>'meta'))) {
            $enabledplugins[] = 'meta';
        }
        $enabledplugins = array_unique($enabledplugins);
        set_config('enrol_plugins_enabled', implode(',', $enabledplugins));

        // Main savepoint reached
        upgrade_main_savepoint(true, 2010061900.30);
    }

    if ($oldversion < 2010061900.31) {
        // finalise all new enrol settings and cleanup old settings

        // legacy allowunenrol was deprecated in 1.9 already
        unset_config('allwunenroll');

        // obsolete course presets
        unset_config('metacourse', 'moodlecourse');
        unset_config('enrol', 'moodlecourse');
        unset_config('enrollable', 'moodlecourse');
        unset_config('enrolperiod', 'moodlecourse');
        unset_config('expirynotify', 'moodlecourse');
        unset_config('notifystudents', 'moodlecourse');
        unset_config('expirythreshold', 'moodlecourse');
        unset_config('enrolpassword', 'moodlecourse');
        unset_config('guest', 'moodlecourse');

        unset_config('backup_sche_metacourse', 'backup');

        unset_config('lastexpirynotify');

        // hidden course categories now prevent only browsing, courses are accessible if you know the URL and course is visible
        unset_config('allowvisiblecoursesinhiddencategories');

        if (isset($CFG->coursemanager)) {
            set_config('coursecontact', $CFG->coursemanager);
            unset_config('coursemanager');
        }

        // migrate plugin settings - the problem here is we are splitting manual into three different plugins
        if (isset($CFG->enrol_manual_usepasswordpolicy)) {
            set_config('usepasswordpolicy', $CFG->enrol_manual_usepasswordpolicy, 'enrol_guest');
            set_config('usepasswordpolicy', $CFG->enrol_manual_usepasswordpolicy, 'enrol_self');
            set_config('groupenrolmentkeypolicy', $CFG->enrol_manual_usepasswordpolicy);
            unset_config('enrol_manual_usepasswordpolicy');
        }
        if (isset($CFG->enrol_manual_requirekey)) {
            set_config('requirepassword', $CFG->enrol_manual_requirekey, 'enrol_guest');
            set_config('requirepassword', $CFG->enrol_manual_requirekey, 'enrol_self');
            unset_config('enrol_manual_requirekey');
        }
        if (isset($CFG->enrol_manual_showhint)) {
            set_config('showhint', $CFG->enrol_manual_showhint, 'enrol_guest');
            set_config('showhint', $CFG->enrol_manual_showhint, 'enrol_self');
            unset_config('enrol_manual_showhint');
        }

        upgrade_main_savepoint(true, 2010061900.31);
    }

    if ($oldversion < 2010061900.32) {
        // MDL-22797 course completion has to be updated to use new enrol framework, it will not be enabled in final 2.0
        set_config('enableavailability', 0);
        set_config('enablecompletion', 0);
        upgrade_main_savepoint(true, 2010061900.32);
    }

    if ($oldversion < 2010062101) {

    /// Define field huburl to be dropped from course_published
        $table = new xmldb_table('course_published');
        $field = new xmldb_field('hubid');

    /// Conditionally launch drop field huburl
        if ($dbman->field_exists($table, $field)) {
            $dbman->drop_field($table, $field);
        }

    /// Define field huburl to be added to course_published
        $table = new xmldb_table('course_published');
        $field = new xmldb_field('huburl', XMLDB_TYPE_CHAR, '255', null, null, null, null, 'id');

    /// Conditionally launch add field huburl
        if (!$dbman->field_exists($table, $field)) {
            $dbman->add_field($table, $field);
        }

    /// Main savepoint reached
        upgrade_main_savepoint(true, 2010062101);
    }

    if ($oldversion < 2010070300) {
        //TODO: this is a temporary hack for upgrade from PR3, to be removed later

        // Define field component to be added to files
        $table = new xmldb_table('files');
        $field = new xmldb_field('component', XMLDB_TYPE_CHAR, '100', null, XMLDB_NOTNULL, null, null, 'contextid');

        // Conditionally upgrade from PR3
        if (!$dbman->field_exists($table, $field)) {
            $dbman->add_field($table, $field);
            $index = new xmldb_index('filearea-contextid-itemid', XMLDB_INDEX_NOTUNIQUE, array('filearea', 'contextid', 'itemid'));
            $dbman->drop_index($table, $index);
            $index = new xmldb_index('component-filearea-contextid-itemid', XMLDB_INDEX_NOTUNIQUE, array('component', 'filearea', 'contextid', 'itemid'));
            $dbman->add_index($table, $index);

            // Rename areas as add proper component
            $areas = $DB->get_fieldset_sql("SELECT DISTINCT filearea FROM {files}");
            if ($areas) {
                // fix incorrect itemids
                $DB->execute("UPDATE {files} SET itemid = 0 WHERE filearea = 'category_description'"); // context identifies instances
                $DB->execute("UPDATE {files} SET itemid = 0 WHERE filearea = 'user_profile'"); // context identifies instances
                $DB->execute("UPDATE {files} SET itemid = 0 WHERE filearea = 'block_html'"); // context identifies instances
                foreach ($areas as $area) {
                    // rename areas
                    if ($area === 'course_backup') {
                        $area = 'backup_course';
                    } else if ($area === 'section_backup') {
                        $area = 'backup_section';
                    } else if ($area === 'activity_backup') {
                        $area = 'backup_activity';
                    } else if ($area === 'category_description') {
                        $area = 'coursecat_description';
                    }
                    if ($area === 'block_html') {
                        $component = 'block_html';
                        $filearea = 'content';
                    } else {
                        list($component, $filearea) = explode('_', $area, 2);
                        // note this is just a hack which guesses plugin from old PRE3 files code, the whole point of adding component is to get rid of this guessing
                        if (file_exists("$CFG->dirroot/mod/$component/lib.php")) {
                            $component = 'mod_'.$component;
                        }
                    }
                    $DB->execute("UPDATE {files} SET component = :component, filearea = :filearea WHERE filearea = :area", array('component'=>$component, 'filearea'=>$filearea, 'area'=>$area));
                }
                // Update all hashes
                $rs = $DB->get_recordset('files', array());
                foreach ($rs as $file) {
                    upgrade_set_timeout();
                    $pathnamehash = sha1("/$file->contextid/$file->component/$file->filearea/$file->itemid".$file->filepath.$file->filename);
                    $DB->set_field('files', 'pathnamehash', $pathnamehash, array('id'=>$file->id));
                }
                $rs->close();
            }
        }

        // Main savepoint reached
        upgrade_main_savepoint(true, 2010070300);
    }

    if ($oldversion < 2010070500) {

    /// Define field operation to be added to backup_controllers
        $table = new xmldb_table('backup_controllers');
        $field = new xmldb_field('operation', XMLDB_TYPE_CHAR, '20', null, XMLDB_NOTNULL, null, 'backup', 'backupid');

    /// Conditionally launch add field operation
        if (!$dbman->field_exists($table, $field)) {
            $dbman->add_field($table, $field);
        }

    /// Main savepoint reached
        upgrade_main_savepoint(true, 2010070500);
    }

    if ($oldversion < 2010070501) {

    /// Define field suspended to be added to user
        $table = new xmldb_table('user');
        $field = new xmldb_field('suspended', XMLDB_TYPE_INTEGER, '1', null, XMLDB_NOTNULL, null, '0', 'deleted');

    /// Conditionally launch add field suspended
        if (!$dbman->field_exists($table, $field)) {
            $dbman->add_field($table, $field);
        }

    /// Main savepoint reached
        upgrade_main_savepoint(true, 2010070501);
    }

    if ($oldversion < 2010070502) {

    /// Define field newitemid to be added to backup_ids_template
        $table = new xmldb_table('backup_ids_template');
        $field = new xmldb_field('newitemid', XMLDB_TYPE_INTEGER, '10', XMLDB_UNSIGNED, XMLDB_NOTNULL, null, '0', 'itemid');
    /// Conditionally launch add field newitemid
        if (!$dbman->field_exists($table, $field)) {
            $dbman->add_field($table, $field);
        }

    /// Define field info to be added to backup_ids_template
        $table = new xmldb_table('backup_ids_template');
        $field = new xmldb_field('info', XMLDB_TYPE_TEXT, 'medium', null, null, null, null, 'parentitemid');
    /// Conditionally launch add field info
        if (!$dbman->field_exists($table, $field)) {
            $dbman->add_field($table, $field);
        }

    /// Main savepoint reached
        upgrade_main_savepoint(true, 2010070502);
    }

    if ($oldversion < 2010070601) {
        // delete loan calc if not used - it was moved to contrib
        if (!file_exists("$CFG->dirroot/blocks/loancalc/version.php")) {
            if (!$DB->record_exists('block_instances', array('blockname'=>'loancalc'))) {
                $DB->delete_records('block', array('name'=>'loancalc'));
            }
        }
        upgrade_main_savepoint(true, 2010070601);
    }

    if ($oldversion < 2010070602) {
        // delete exercise if not used and not installed - now in contrib (do not use adminlib uninstall functions, they may change)
        if (!file_exists("$CFG->dirroot/mod/exercise/version.php")) {
            if ($module = $DB->get_record('modules', array('name'=>'exercise'))) {
                if (!$DB->record_exists('course_modules', array('module'=>$module->id))) {
                    //purge capabilities
                    $DB->delete_records_select('capabilities', "name LIKE ?", array('mod/exercise:%'));
                    $DB->delete_records_select('role_capabilities', "capability LIKE ?", array('mod/exercise:%'));
                    $tables = array('exercise', 'exercise_submissions', 'exercise_assessments', 'exercise_elements', 'exercise_rubrics', 'exercise_grades');
                    foreach ($tables as $tname) {
                        $table = new xmldb_table($tname);
                        if ($dbman->table_exists($table)) {
                            $dbman->drop_table($table);
                        }
                    }
                    $DB->delete_records('event', array('modulename' => 'exercise'));
                    $DB->delete_records('log', array('module' => 'exercise'));
                    $DB->delete_records('modules', array('name'=>'exercise'));
                }
            }
        }
        upgrade_main_savepoint(true, 2010070602);
    }

    if ($oldversion < 2010070603) {
        // delete journal if not used and not installed - now in contrib (do not use adminlib uninstall functions, they may change)
        if (!file_exists("$CFG->dirroot/mod/journal/version.php")) {
            if ($module = $DB->get_record('modules', array('name'=>'journal'))) {
                if (!$DB->record_exists('course_modules', array('module'=>$module->id))) {
                    //purge capabilities
                    $DB->delete_records_select('capabilities', "name LIKE ?", array('mod/journal:%'));
                    $DB->delete_records_select('role_capabilities', "capability LIKE ?", array('mod/journal:%'));
                    $tables = array('journal', 'journal_entries');
                    foreach ($tables as $tname) {
                        $table = new xmldb_table($tname);
                        if ($dbman->table_exists($table)) {
                            $dbman->drop_table($table);
                        }
                    }
                    $DB->delete_records('event', array('modulename' => 'journal'));
                    $DB->delete_records('log', array('module' => 'journal'));
                    $DB->delete_records('modules', array('name'=>'journal'));
                    unset_config('journal_initialdisable');
                }
            }
        }
        upgrade_main_savepoint(true, 2010070603);
    }

    if ($oldversion < 2010070604) {
        // delete lams if not used and not installed - now in contrib (do not use adminlib uninstall functions, they may change)
        if (!file_exists("$CFG->dirroot/mod/lams/version.php")) {
            if ($module = $DB->get_record('modules', array('name'=>'lams'))) {
                if (!$DB->record_exists('course_modules', array('module'=>$module->id))) {
                    //purge capabilities
                    $DB->delete_records_select('capabilities', "name LIKE ?", array('mod/lams:%'));
                    $DB->delete_records_select('role_capabilities', "capability LIKE ?", array('mod/lams:%'));
                    $tables = array('lams', '');
                    foreach ($tables as $tname) {
                        $table = new xmldb_table($tname);
                        if ($dbman->table_exists($table)) {
                            $dbman->drop_table($table);
                        }
                    }
                    $DB->delete_records('event', array('modulename' => 'lams'));
                    $DB->delete_records('log', array('module' => 'lams'));
                    $DB->delete_records('modules', array('name'=>'lams'));
                    unset_config('lams_initialdisable');
                }
            }
        }
        upgrade_main_savepoint(true, 2010070604);
    }

    if ($oldversion < 2010070801) {
    /// Before changing the field, drop dependent indexes
    /// Define index shortname (not unique) to be dropped form course_request
        $table = new xmldb_table('user');
        $index = new xmldb_index('city', XMLDB_INDEX_NOTUNIQUE, array('city'));
    /// Conditionally launch drop index shortname
        if ($dbman->index_exists($table, $index)) {
            $dbman->drop_index($table, $index);
        }
    /// Changing precision of field city on table user to (120)
        $field = new xmldb_field('city', XMLDB_TYPE_CHAR, '120', null, XMLDB_NOTNULL, null, null, 'address');

    /// Launch change of precision for field city
        $dbman->change_field_precision($table, $field);

    /// Conditionally launch add index typeitem_ix
        if (!$dbman->index_exists($table, $index)) {
            $dbman->add_index($table, $index);
        }
    /// Main savepoint reached
        upgrade_main_savepoint(true, 2010070801);
    }

    if ($oldversion < 2010071000) {
        //purge unused editor settings
        unset_config('editorbackgroundcolor');
        unset_config('editorfontfamily');
        unset_config('editorfontsize');
        unset_config('editorkillword');
        unset_config('editorhidebuttons');
        unset_config('editorfontlist');

        upgrade_main_savepoint(true, 2010071000);
    }

    if ($oldversion < 2010071001) {
        // purge obsolete stats settings
        unset_config('statscatdepth');
        upgrade_main_savepoint(true, 2010071001);
    }

    if ($oldversion < 2010071100) {
        // move user icons to file storage pool
        upgrade_migrate_user_icons();
        upgrade_main_savepoint(true, 2010071100);
    }

    if ($oldversion < 2010071101) {
        // move user icons to file storage pool
        upgrade_migrate_group_icons();
        upgrade_main_savepoint(true, 2010071101);
    }

    if ($oldversion < 2010071300) {
        // Define field timecreated to be added to user_enrolments
        $table = new xmldb_table('user_enrolments');
        $field = new xmldb_field('timecreated', XMLDB_TYPE_INTEGER, '10', XMLDB_UNSIGNED, XMLDB_NOTNULL, null, 0, 'modifierid');

        // Launch add field timecreated
        if (!$dbman->field_exists($table, $field)) {
            $dbman->add_field($table, $field);
        }

        // now try to guess the time created
        $sql = "UPDATE {user_enrolments} SET timecreated = timemodified WHERE timecreated = 0";
        $DB->execute($sql);
        $sql = "UPDATE {user_enrolments} SET timecreated = timestart WHERE timestart <> 0 AND timestart < timemodified";
        $DB->execute($sql);

        upgrade_main_savepoint(true, 2010071300);
    }

    if ($oldversion < 2010071700) { // Make itemname bigger (160cc) to store component+filearea

        $table = new xmldb_table('backup_ids_template');
        // Define key backupid_itemname_itemid_uk (unique) to be dropped form backup_ids_template
        $key = new xmldb_key('backupid_itemname_itemid_uk', XMLDB_KEY_UNIQUE, array('backupid', 'itemname', 'itemid'));
        // Define index backupid_parentitemid_ix (not unique) to be dropped form backup_ids_template
        $index = new xmldb_index('backupid_parentitemid_ix', XMLDB_INDEX_NOTUNIQUE, array('backupid', 'itemname', 'parentitemid'));
        // Define field itemname to be 160cc
        $field = new xmldb_field('itemname', XMLDB_TYPE_CHAR, '160', null, XMLDB_NOTNULL, null, null, 'backupid');

        // Launch drop key backupid_itemname_itemid_uk
        $dbman->drop_key($table, $key);
        // Conditionally launch drop index backupid_parentitemid_ix
        if ($dbman->index_exists($table, $index)) {
            $dbman->drop_index($table, $index);
        }

        // Changing precision of field itemname on table backup_ids_template to (160)
        $dbman->change_field_precision($table, $field);

        // Launch add key backupid_itemname_itemid_uk
        $dbman->add_key($table, $key);
        // Conditionally launch add index backupid_parentitemid_ix
        if (!$dbman->index_exists($table, $index)) {
            $dbman->add_index($table, $index);
        }

        // Main savepoint reached
        upgrade_main_savepoint(true, 2010071700);
    }

    if ($oldversion < 2010071701) {
        // Drop legacy core tables that now belongs to mnetservice_enrol plugin
        // Upgrade procedure not needed as the tables are used for caching purposes only
        $tables = array('mnet_enrol_course', 'mnet_enrol_assignments');
        foreach ($tables as $tname) {
            $table = new xmldb_table($tname);
            if ($dbman->table_exists($table)) {
                $dbman->drop_table($table);
            }
        }

        upgrade_main_savepoint(true, 2010071701);
    }

    if ($oldversion < 2010071800) {

        // Define table backup_files_template to be created
        $table = new xmldb_table('backup_files_template');

        // Adding fields to table backup_files_template
        $table->add_field('id', XMLDB_TYPE_INTEGER, '10', XMLDB_UNSIGNED, XMLDB_NOTNULL, XMLDB_SEQUENCE, null);
        $table->add_field('backupid', XMLDB_TYPE_CHAR, '32', null, XMLDB_NOTNULL, null, null);
        $table->add_field('contextid', XMLDB_TYPE_INTEGER, '10', XMLDB_UNSIGNED, XMLDB_NOTNULL, null, null);
        $table->add_field('component', XMLDB_TYPE_CHAR, '100', null, XMLDB_NOTNULL, null, null);
        $table->add_field('filearea', XMLDB_TYPE_CHAR, '50', null, XMLDB_NOTNULL, null, null);
        $table->add_field('itemid', XMLDB_TYPE_INTEGER, '10', XMLDB_UNSIGNED, XMLDB_NOTNULL, null, null);
        $table->add_field('info', XMLDB_TYPE_TEXT, 'medium', null, null, null, null);

        // Adding keys to table backup_files_template
        $table->add_key('primary', XMLDB_KEY_PRIMARY, array('id'));

        // Adding indexes to table backup_files_template
        $table->add_index('backupid_contextid_component_filearea_itemid_ix', XMLDB_INDEX_NOTUNIQUE, array('backupid', 'contextid', 'component', 'filearea', 'itemid'));

        // Conditionally launch create table for backup_files_template
        if (!$dbman->table_exists($table)) {
            $dbman->create_table($table);
        }

        // Main savepoint reached
        upgrade_main_savepoint(true, 2010071800);
    }

    if ($oldversion < 2010072300) {

        // Define field capabilities to be added to external_functions
        $table = new xmldb_table('external_functions');
        $field = new xmldb_field('capabilities', XMLDB_TYPE_CHAR, '255', null, null, null, null, 'component');

        // Conditionally launch add field capabilities
        if (!$dbman->field_exists($table, $field)) {
            $dbman->add_field($table, $field);
        }

        // Main savepoint reached
        upgrade_main_savepoint(true, 2010072300);
    }

    if ($oldversion < 2010072700) {

        // Define index backupid_itemname_newitemid_ix (not unique) to be added to backup_ids_template
        $table = new xmldb_table('backup_ids_template');
        $index = new xmldb_index('backupid_itemname_newitemid_ix', XMLDB_INDEX_NOTUNIQUE, array('backupid', 'itemname', 'newitemid'));

        // Conditionally launch add index backupid_itemname_newitemid_ix
        if (!$dbman->index_exists($table, $index)) {
            $dbman->add_index($table, $index);
        }

        // Main savepoint reached
        upgrade_main_savepoint(true, 2010072700);
    }

    if ($oldversion < 2010080303) {
        $rs = $DB->get_recordset_sql('SELECT i.id, i.name, r.type FROM {repository_instances} i, {repository} r WHERE i.typeid = r.id');
        foreach ($rs as $record) {
            upgrade_set_timeout();
            if ($record->name == $record->type) {
                // repository_instances was saving type name as in name field
                // which should be empty, the repository api will try to find
                // instance name from language files
                $DB->set_field('repository_instances', 'name', '');
            }
        }
        $rs->close();
        upgrade_main_savepoint(true, 2010080303);
    }

    if ($oldversion < 2010080305) {
        // first drop all log display actions, we will recreate them automatically later
        $DB->delete_records('log_display', array());

        // Define field component to be added to log_display
        $table = new xmldb_table('log_display');
        $field = new xmldb_field('component', XMLDB_TYPE_CHAR, '100', null, XMLDB_NOTNULL, null, null, 'field');

        // Launch add field component
        if (!$dbman->field_exists($table, $field)) {
            $dbman->add_field($table, $field);
        }

        // Main savepoint reached
        upgrade_main_savepoint(true, 2010080305);
    }

    if ($oldversion < 2010080900) {

    /// Define field generalfeedbackformat to be added to question
        $table = new xmldb_table('question');
        $field = new xmldb_field('generalfeedbackformat', XMLDB_TYPE_INTEGER, '2', null, XMLDB_NOTNULL, null, '0', 'generalfeedback');

    /// Conditionally launch add field generalfeedbackformat
        if (!$dbman->field_exists($table, $field)) {
            $dbman->add_field($table, $field);
        }

    /// Upgrading the text formats in some question types depends on the
    /// questiontextformat field, but the question type upgrade only runs
    /// after the code below has messed around with the questiontextformat
    /// value. Therefore, we need to create a new column to store the old value.
    /// The column should be dropped in Moodle 2.1.
    /// Define field oldquestiontextformat to be added to question
        $field = new xmldb_field('oldquestiontextformat', XMLDB_TYPE_INTEGER, '2', null, XMLDB_NOTNULL, null, '0', 'generalfeedback');

    /// Conditionally launch add field oldquestiontextformat
        if (!$dbman->field_exists($table, $field)) {
            $dbman->add_field($table, $field);
        }

    /// Define field infoformat to be added to question_categories
        $table = new xmldb_table('question_categories');
        $field = new xmldb_field('infoformat', XMLDB_TYPE_INTEGER, '2', null, XMLDB_NOTNULL, null, '0', 'info');

    /// Conditionally launch add field infoformat
        if (!$dbman->field_exists($table, $field)) {
            $dbman->add_field($table, $field);
        }

    /// Define field answerformat to be added to question_answers
        $table = new xmldb_table('question_answers');
        $field = new xmldb_field('answerformat', XMLDB_TYPE_INTEGER, '2', null, XMLDB_NOTNULL, null, '0', 'answer');

    /// Conditionally launch add field answerformat
        if (!$dbman->field_exists($table, $field)) {
            $dbman->add_field($table, $field);
        }

    /// Define field feedbackformat to be added to question_answers
        $field = new xmldb_field('feedbackformat', XMLDB_TYPE_INTEGER, '2', null, XMLDB_NOTNULL, null, '0', 'feedback');

    /// Conditionally launch add field feedbackformat
        if (!$dbman->field_exists($table, $field)) {
            $dbman->add_field($table, $field);
        }

    /// Define field manualcommentformat to be added to question_sessions
        $table = new xmldb_table('question_sessions');
        $field = new xmldb_field('manualcommentformat', XMLDB_TYPE_INTEGER, '2', null, XMLDB_NOTNULL, null, '0', 'manualcomment');

    /// Conditionally launch add field manualcommentformat
        if (!$dbman->field_exists($table, $field)) {
            $dbman->add_field($table, $field);
        }

    /// Main savepoint reached
        upgrade_main_savepoint(true, 2010080900);
    }

    /// updating question image
    if ($oldversion < 2010080901) {
        $fs = get_file_storage();

        // Define field image to be dropped from question
        $table = new xmldb_table('question');
        $field = new xmldb_field('image');

        // Conditionally launch drop field image
        if ($dbman->field_exists($table, $field)) {

            $rs = $DB->get_recordset('question');
            $textlib = textlib_get_instance();

            foreach ($rs as $question) {
                // may take awhile
                upgrade_set_timeout();
                if (empty($question->image)) {
                    continue;
                }
                if (!$category = $DB->get_record('question_categories', array('id'=>$question->category))) {
                    continue;
                }
                $categorycontext = get_context_instance_by_id($category->contextid);
                // question files are stored in course level
                // so we have to find course context
                switch ($categorycontext->contextlevel){
                    case CONTEXT_COURSE :
                        $context = $categorycontext;
                        break;
                    case CONTEXT_MODULE :
                        $courseid = $DB->get_field('course_modules', 'course', array('id'=>$categorycontext->instanceid));
                        $context = get_context_instance(CONTEXT_COURSE, $courseid);
                        break;
                    case CONTEXT_COURSECAT :
                    case CONTEXT_SYSTEM :
                        $context = get_system_context();
                        break;
                    default :
                        continue;
                }
                if ($textlib->substr($textlib->strtolower($question->image), 0, 7) == 'http://') {
                    // it is a link, appending to existing question text
                    $question->questiontext .= ' <img src="' . $question->image . '" />';
                    $question->image = '';
                    // update question record
                    $DB->update_record('question', $question);
                } else {
                    $filename = basename($question->image);
                    $filepath = dirname($question->image);
                    if (empty($filepath) or $filepath == '.' or $filepath == '/') {
                        $filepath = '/';
                    } else {
                        // append /
                        $filepath = '/'.trim($filepath, './@#$ ').'/';
                    }

                    // course files already moved to file pool by previous upgrade block
                    // so we just create copy from course_legacy area
                    if ($image = $fs->get_file($context->id, 'course', 'legacy', 0, $filepath, $filename)) {
                        // move files to file pool
                        $file_record = array(
                            'contextid'=>$category->contextid,
                            'component'=>'question',
                            'filearea'=>'questiontext',
                            'itemid'=>$question->id
                        );
                        $fs->create_file_from_storedfile($file_record, $image);
                        $question->questiontext .= ' <img src="@@PLUGINFILE@@' . $filepath . $filename . '" />';
                        $question->image = '';
                        // update question record
                        $DB->update_record('question', $question);
                    }
                }
            }
            $rs->close();

            $dbman->drop_field($table, $field);
        }

        // Update question_answers.
        // In question_answers.feedback was previously always treated as
        // FORMAT_HTML in calculated, multianswer, multichoice, numerical,
        // shortanswer and truefalse; and
        // FORMAT_MOODLE in essay (despite being edited using the HTML editor)
        // So essay feedback needs to be converted to HTML unless $CFG->texteditors == 'textarea'.
        // For all question types except multichoice,
        // question_answers.answer is FORMAT_PLAIN and does not need to be changed.
        // For multichoice, question_answers.answer is FORMAT_MOODLE, and should
        // stay that way, at least for now.
        $rs = $DB->get_recordset_sql('
                SELECT qa.*, q.qtype
                FROM {question_answers} qa
                JOIN {question} q ON qa.question = q.id');
        foreach ($rs as $record) {
            // may take awhile
            upgrade_set_timeout();
            // Convert question_answers.answer
            if ($record->qtype !== 'multichoice') {
                $record->answerformat = FORMAT_PLAIN;
            } else {
                $record->answerformat = FORMAT_MOODLE;
            }

            // Convert question_answers.feedback
            if ($CFG->texteditors !== 'textarea') {
                if ($record->qtype == 'essay') {
                    $record->feedback = text_to_html($record->feedback, false, false, true);
                }
                $record->feedbackformat = FORMAT_HTML;
            } else {
                $record->feedbackformat = FORMAT_MOODLE;
            }

            $DB->update_record('question_answers', $record);
        }
        $rs->close();

        // In the question table, the code previously used questiontextformat
        // for both question text and general feedback. We need to copy the
        // values into the new column.
        // Then we need to convert FORMAT_MOODLE to FORMAT_HTML (depending on
        // $CFG->texteditors).
        $DB->execute('
                UPDATE {question}
                SET generalfeedbackformat = questiontextformat');
        // Also save the old questiontextformat, so that plugins that need it
        // can access it.
        $DB->execute('
                UPDATE {question}
                SET oldquestiontextformat = questiontextformat');
        // Now covert FORMAT_MOODLE content, if necssary.
        if ($CFG->texteditors !== 'textarea') {
            $rs = $DB->get_recordset('question', array('questiontextformat'=>FORMAT_MOODLE));
            foreach ($rs as $record) {
                // may take awhile
                upgrade_set_timeout();
                $record->questiontext = text_to_html($record->questiontext, false, false, true);
                $record->questiontextformat = FORMAT_HTML;
                $record->generalfeedback = text_to_html($record->generalfeedback, false, false, true);
                $record->generalfeedbackformat = FORMAT_HTML;
                $DB->update_record('question', $record);
            }
            $rs->close();
        }

        // In the past, question_sessions.manualcommentformat was always treated
        // as FORMAT_HTML.
        $DB->set_field('question_sessions', 'manualcommentformat', FORMAT_HTML);

        // Main savepoint reached
        upgrade_main_savepoint(true, 2010080901);
    }

    if ($oldversion < 2010082502) {
        // migrate file pool xx/xx/xx directory structure to xx/xx in older 2.0dev installs
        upgrade_simplify_overkill_pool_structure();
        upgrade_main_savepoint(true, 2010082502);
    }

    if ($oldversion < 2010091303) {
        // drop all test tables from old xmldb test suite
        $table = new xmldb_table('testtable');
        if ($dbman->table_exists($table)) {
            $dbman->drop_table($table);
        }
        $table = new xmldb_table('anothertest');
        if ($dbman->table_exists($table)) {
            $dbman->drop_table($table);
        }
        $table = new xmldb_table('newnameforthetable');
        if ($dbman->table_exists($table)) {
            $dbman->drop_table($table);
        }
        upgrade_main_savepoint(true, 2010091303);
    }

    if ($oldversion < 2010091500) {

        // Changing precision of field token on table registration_hubs to (255)
        $table = new xmldb_table('registration_hubs');
        $field = new xmldb_field('token', XMLDB_TYPE_CHAR, '255', null, XMLDB_NOTNULL, null, null, 'id');

        // Launch change of precision for field token
        $dbman->change_field_precision($table, $field);

        // Main savepoint reached
        upgrade_main_savepoint(true, 2010091500);
    }

    if ($oldversion < 2010091501) {
        // This index used to exist in Moodle 1.9 and was never dropped in the upgrade above.
        // Drop it now, or it breaks the following alter column.

        // Define index pagetypepattern (not unique) to be dropped form block_instances
        $table = new xmldb_table('block_instances');
        $index = new xmldb_index('pagetypepattern', XMLDB_INDEX_NOTUNIQUE, array('pagetypepattern'));

        // Conditionally launch drop index pagetypepattern
        if ($dbman->index_exists($table, $index)) {
            $dbman->drop_index($table, $index);
        }

        // Main savepoint reached
        upgrade_main_savepoint(true, 2010091501);
    }

    if ($oldversion < 2010091502) {
        // Need to drop the index before we can alter the column precision in the next step.

        // Define index parentcontextid-showinsubcontexts-pagetypepattern-subpagepattern (not unique) to be dropped form block_instances
        $table = new xmldb_table('block_instances');
        $index = new xmldb_index('parentcontextid-showinsubcontexts-pagetypepattern-subpagepattern', XMLDB_INDEX_NOTUNIQUE, array('parentcontextid', 'showinsubcontexts', 'pagetypepattern', 'subpagepattern'));

        // Conditionally launch drop index parentcontextid-showinsubcontexts-pagetypepattern-subpagepattern
        if ($dbman->index_exists($table, $index)) {
            $dbman->drop_index($table, $index);
        }

        // Main savepoint reached
        upgrade_main_savepoint(true, 2010091502);
    }

    if ($oldversion < 2010091503) {

        // Changing precision of field pagetypepattern on table block_instances to (64)
        $table = new xmldb_table('block_instances');
        $field = new xmldb_field('pagetypepattern', XMLDB_TYPE_CHAR, '64', null, XMLDB_NOTNULL, null, null, 'showinsubcontexts');

        // Launch change of precision for field pagetypepattern
        $dbman->change_field_precision($table, $field);

        // Main savepoint reached
        upgrade_main_savepoint(true, 2010091503);
    }

    if ($oldversion < 2010091504) {
        // Now add the index back.

        // Define index parentcontextid-showinsubcontexts-pagetypepattern-subpagepattern (not unique) to be added to block_instances
        $table = new xmldb_table('block_instances');
        $index = new xmldb_index('parentcontextid-showinsubcontexts-pagetypepattern-subpagepattern', XMLDB_INDEX_NOTUNIQUE, array('parentcontextid', 'showinsubcontexts', 'pagetypepattern', 'subpagepattern'));

        // Conditionally launch add index parentcontextid-showinsubcontexts-pagetypepattern-subpagepattern
        if (!$dbman->index_exists($table, $index)) {
            $dbman->add_index($table, $index);
        }

        // Main savepoint reached
        upgrade_main_savepoint(true, 2010091504);
    }

    if ($oldversion < 2010091505) {
        // drop all events queued from 1.9, unfortunately we can not process them because the serialisation of data changed
        // also the events format was changed....
        $DB->delete_records('events_queue_handlers', array());
        $DB->delete_records('events_queue', array());

        //reset all status fields too
        $DB->set_field('events_handlers', 'status', 0, array());

        upgrade_main_savepoint(true, 2010091505);
    }

    if ($oldversion < 2010091506) {
        // change component string in events_handlers records to new "_" format
        if ($handlers = $DB->get_records('events_handlers')) {
            foreach ($handlers as $handler) {
                $handler->handlermodule = str_replace('/', '_', $handler->handlermodule);
                $DB->update_record('events_handlers', $handler);
            }
        }
        unset($handlers);
        upgrade_main_savepoint(true, 2010091506);
    }

    if ($oldversion < 2010091507) {

        // Define index eventname-handlermodule (unique) to be dropped form events_handlers
        $table = new xmldb_table('events_handlers');
        $index = new xmldb_index('eventname-handlermodule', XMLDB_INDEX_UNIQUE, array('eventname', 'handlermodule'));

        // Conditionally launch drop index eventname-handlermodule
        if ($dbman->index_exists($table, $index)) {
            $dbman->drop_index($table, $index);
        }

        // Main savepoint reached
        upgrade_main_savepoint(true, 2010091507);
    }

    if ($oldversion < 2010091508) {

        // Rename field handlermodule on table events_handlers to component
        $table = new xmldb_table('events_handlers');
        $field = new xmldb_field('handlermodule', XMLDB_TYPE_CHAR, '166', null, XMLDB_NOTNULL, null, null, 'eventname');

        // Launch rename field handlermodule
        $dbman->rename_field($table, $field, 'component');

        // Main savepoint reached
        upgrade_main_savepoint(true, 2010091508);
    }

    if ($oldversion < 2010091509) {

        // Define index eventname-component (unique) to be added to events_handlers
        $table = new xmldb_table('events_handlers');
        $index = new xmldb_index('eventname-component', XMLDB_INDEX_UNIQUE, array('eventname', 'component'));

        // Conditionally launch add index eventname-component
        if (!$dbman->index_exists($table, $index)) {
            $dbman->add_index($table, $index);
        }

        // Main savepoint reached
        upgrade_main_savepoint(true, 2010091509);
    }

    if ($oldversion < 2010091510) {

        // Define field internal to be added to events_handlers
        $table = new xmldb_table('events_handlers');
        $field = new xmldb_field('internal', XMLDB_TYPE_INTEGER, '2', XMLDB_UNSIGNED, XMLDB_NOTNULL, null, '1', 'status');

        // Conditionally launch add field internal
        if (!$dbman->field_exists($table, $field)) {
            $dbman->add_field($table, $field);
        }

        // Main savepoint reached
        upgrade_main_savepoint(true, 2010091510);
    }

    if ($oldversion < 2010091700) {
        // Fix MNet sso_jump_url for Moodle application
        $DB->set_field('mnet_application', 'sso_jump_url', '/auth/mnet/jump.php',
                       array('name' => 'moodle', 'sso_jump_url' => '/auth/mnet/land.php'));
        upgrade_main_savepoint(true, 2010091700);
    }

    if ($oldversion < 2010092000) {
        // drop multiple field again because it was still in install.xml in 2.0dev

        // Define field multiple to be dropped from block
        $table = new xmldb_table('block');
        $field = new xmldb_field('multiple');

        // Conditionally launch drop field multiple
        if ($dbman->field_exists($table, $field)) {
            $dbman->drop_field($table, $field);
        }

        // Main savepoint reached
        upgrade_main_savepoint(true, 2010092000);
    }

    if ($oldversion < 2010101300) {
        // Fix MDL-24641 : the registered language should not be empty otherwise cron will fail
        $registeredhubs = $DB->get_records('registration_hubs', array('confirmed' => 1));
        if (!empty($registeredhubs)) {
            foreach ($registeredhubs as $hub) {
                $cleanhuburl = clean_param($hub->huburl, PARAM_ALPHANUMEXT);
                $sitelanguage = get_config('hub', 'site_language_' . $cleanhuburl);
                if (empty($sitelanguage)) {
                    set_config('site_language_' . $cleanhuburl, current_language(), 'hub');
                }
            }
        }
        upgrade_main_savepoint(true, 2010101300);
    }

    //MDL-24721 -add hidden column to grade_categories. This was done previously but it wasn't included in
    //install.xml so there are 2.0 sites that are missing it.
    if ($oldversion < 2010101900) {
        $table = new xmldb_table('grade_categories');
        $field = new xmldb_field('hidden', XMLDB_TYPE_INTEGER, '1', XMLDB_UNSIGNED, XMLDB_NOTNULL, null, 0, 'timemodified');

        if (!$dbman->field_exists($table, $field)) {
            $dbman->add_field($table, $field);
        }

        upgrade_main_savepoint(true, 2010101900);
    }

    // new format of the emoticons setting
    if ($oldversion < 2010102300) {
        unset($CFG->emoticons);
        $DB->delete_records('config', array('name' => 'emoticons'));
        $DB->delete_records('cache_text'); // changed md5 hash calculation
        upgrade_main_savepoint(true, 2010102300);
    }

    //MDL-24771
    if ($oldversion < 2010102601) {

        $fieldnotification = new xmldb_field('notification', XMLDB_TYPE_INTEGER, '1', XMLDB_UNSIGNED, null, null, 0, 'smallmessage');
        $fieldcontexturl = new xmldb_field('contexturl', XMLDB_TYPE_TEXT, 'small', null, null, null, null, 'notification');
        $fieldcontexturlname = new xmldb_field('contexturlname', XMLDB_TYPE_TEXT, 'small', null, null, null, null, 'contexturl');
        $fieldstoadd = array($fieldnotification, $fieldcontexturl, $fieldcontexturlname);

        $tablestomodify = array(new xmldb_table('message'), new xmldb_table('message_read'));

        foreach($tablestomodify as $table) {
            foreach($fieldstoadd as $field) {
                if (!$dbman->field_exists($table, $field)) {
                    $dbman->add_field($table, $field);
                }
            }
        }

        upgrade_main_savepoint(true, 2010102601);
    }

    // MDL-24694 needs increasing size of user_preferences.name(varchar[50]) field due to
    // long preferences names for messaging which need components parts within the name
    // eg: 'message_provider_mod_assignment_assignments_loggedin'
    if ($oldversion < 2010102602) {

        // Define index userid-name (unique) to be dropped form user_preferences
        $table = new xmldb_table('user_preferences');
        $index = new xmldb_index('userid-name', XMLDB_INDEX_UNIQUE, array('userid', 'name'));

        // Conditionally launch drop index userid-name
        if ($dbman->index_exists($table, $index)) {
            $dbman->drop_index($table, $index);
        }

        // Changing precision of field name on table user_preferences to (255)
        $field = new xmldb_field('name', XMLDB_TYPE_CHAR, '255', null, XMLDB_NOTNULL, null, null, 'userid');

        // Launch change of precision for field name
        $dbman->change_field_precision($table, $field);

        // Conditionally launch add index userid-name
        if (!$dbman->index_exists($table, $index)) {
            $dbman->add_index($table, $index);
        }

        // Main savepoint reached
        upgrade_main_savepoint(true, 2010102602);
    }

    if ($oldversion < 2010102700) {

        $table = new xmldb_table('post');
        $field = new xmldb_field('uniquehash', XMLDB_TYPE_CHAR, '128', null, XMLDB_NOTNULL, null, null, 'content');
        // Launch change of precision for field name
        $dbman->change_field_precision($table, $field);

        // Main savepoint reached
        upgrade_main_savepoint(true, 2010102700);
    }

    if ($oldversion < 2010110200) {

        // fix tags itemtype for wiki
        $sql = "UPDATE {tag_instance}
                SET itemtype = 'wiki_pages'
                WHERE itemtype = 'wiki_page'";
        $DB->execute($sql);

        echo $OUTPUT->notification('Updating tags itemtype', 'notifysuccess');

        // Main savepoint reached
        upgrade_main_savepoint(true, 2010110200);
    }

    //remove forum_logblocked from config. No longer required after user->emailstop was removed
    if ($oldversion < 2010110500) {
        unset_config('forum_logblocked');
        upgrade_main_savepoint(true, 2010110500);
    }

    if ($oldversion < 2010110800) {
        // convert $CFG->disablecourseajax to $CFG->enablecourseajax
        $disabledcourseajax = get_config('disablecourseajax', 0);
        if ($disabledcourseajax) {
            set_config('enablecourseajax', 0);
        } else {
            set_config('enablecourseajax', 1);
        }
        unset_config('disablecourseajax');

        upgrade_main_savepoint(true, 2010110800);
    }

    if ($oldversion < 2010111000) {

        // Clean up the old scheduled backup settings that are no longer relevant
        update_fix_automated_backup_config();
        upgrade_main_savepoint(true, 2010111000);
    }

    if ($oldversion < 2010111702) {

        // Clean up the old experimental split restore no loger used
        unset_config('experimentalsplitrestore');

        upgrade_main_savepoint(true, 2010111702);
    }

    if ($oldversion < 2010121401) {

        // Define table profiling to be created
        $table = new xmldb_table('profiling');

        // Adding fields to table profiling
        $table->add_field('id', XMLDB_TYPE_INTEGER, '10', XMLDB_UNSIGNED, XMLDB_NOTNULL, XMLDB_SEQUENCE, null);
        $table->add_field('runid', XMLDB_TYPE_CHAR, '32', null, XMLDB_NOTNULL, null, null);
        $table->add_field('url', XMLDB_TYPE_CHAR, '255', null, XMLDB_NOTNULL, null, null);
        $table->add_field('data', XMLDB_TYPE_TEXT, 'big', null, XMLDB_NOTNULL, null, null);
        $table->add_field('totalexecutiontime', XMLDB_TYPE_INTEGER, '10', XMLDB_UNSIGNED, XMLDB_NOTNULL, null, null);
        $table->add_field('totalcputime', XMLDB_TYPE_INTEGER, '10', XMLDB_UNSIGNED, XMLDB_NOTNULL, null, null);
        $table->add_field('totalcalls', XMLDB_TYPE_INTEGER, '10', XMLDB_UNSIGNED, XMLDB_NOTNULL, null, null);
        $table->add_field('totalmemory', XMLDB_TYPE_INTEGER, '10', XMLDB_UNSIGNED, XMLDB_NOTNULL, null, null);
        $table->add_field('runreference', XMLDB_TYPE_INTEGER, '2', XMLDB_UNSIGNED, XMLDB_NOTNULL, null, '0');
        $table->add_field('runcomment', XMLDB_TYPE_CHAR, '255', null, XMLDB_NOTNULL, null, null);
        $table->add_field('timecreated', XMLDB_TYPE_INTEGER, '10', XMLDB_UNSIGNED, XMLDB_NOTNULL, null, null);

        // Adding keys to table profiling
        $table->add_key('primary', XMLDB_KEY_PRIMARY, array('id'));
        $table->add_key('runid_uk', XMLDB_KEY_UNIQUE, array('runid'));

        // Adding indexes to table profiling
        $table->add_index('url_runreference_ix', XMLDB_INDEX_NOTUNIQUE, array('url', 'runreference'));
        $table->add_index('timecreated_runreference_ix', XMLDB_INDEX_NOTUNIQUE, array('timecreated', 'runreference'));

        // Conditionally launch create table for profiling
        if (!$dbman->table_exists($table)) {
            $dbman->create_table($table);
        }

        // Main savepoint reached
        upgrade_main_savepoint(true, 2010121401);
    }

    if ($oldversion < 2011011401) {
        $columns = $DB->get_columns('block_instances');

        // Check if we need to fix the default weight column
        if (array_key_exists('defaultweight', $columns) && $columns['defaultweight']->max_length != 10) {
            // Fix discrepancies in the block_instances table after upgrade from 1.9
            $table = new xmldb_table('block_instances');

            // defaultweight is smallint(3) after upgrade should be bigint 10
            // Also fixed in earlier upgrade code
            $field = new xmldb_field('defaultweight', XMLDB_TYPE_INTEGER, 10, null, XMLDB_NOTNULL, null, null, 'defaultregion');
            if ($dbman->field_exists($table, $field)) {
                $dbman->change_field_type($table, $field);
            }

            // add missing key `blocinst_par_ix` (`parentcontextid`)
            $index = new xmldb_index('parentcontextid', XMLDB_INDEX_NOTUNIQUE, array('parentcontextid'));
            if (!$dbman->index_exists($table, $index)) {
                $dbman->add_index($table, $index);
            }
        }

        // Main savepoint reached
        upgrade_main_savepoint(true, 2011011401);
    }

    if ($oldversion < 2011011402) {
        // Fix discrepancies in the block_positions table after upgrade from 1.9
        $table = new xmldb_table('block_positions');
        $columns = $DB->get_columns('block_positions');

        // Check if we need to fix the blockinstanceid field
        if (array_key_exists('blockinstanceid', $columns) && empty($columns['blockinstanceid']->unsigned)) {
            // Fix blockinstanceid
            // First remove the indexs on the field
            $indexone = new xmldb_index('blockinstanceid', XMLDB_INDEX_NOTUNIQUE, array('blockinstanceid'));
            $indexall = new xmldb_index('blockinstanceid-contextid-pagetype-subpage', XMLDB_INDEX_UNIQUE, array('blockinstanceid','contextid','pagetype','subpage'));
            if ($dbman->index_exists($table, $indexone)) {
                $dbman->drop_index($table, $indexone);
            }
            if ($dbman->index_exists($table, $indexall)) {
                $dbman->drop_index($table, $indexall);
            }
            // blockinstanceid should be unsigned
            // Also fixed in earlier upgrade code
            $field = new xmldb_field('blockinstanceid', XMLDB_TYPE_INTEGER, 10, XMLDB_UNSIGNED, XMLDB_NOTNULL, null, null, 'id');
            if ($dbman->field_exists($table, $field)) {
                $dbman->change_field_unsigned($table, $field);
            }

            // Add the indexs back in
            $dbman->add_index($table, $indexone);
            $dbman->add_index($table, $indexall);
        }

        // Check if the visible field needs fixing.
        if (array_key_exists('visible', $columns) && !empty($columns['visible']->has_default)) {
            // visible shouldn't have a default
            // Also fixed in earlier upgrade code
            $field = new xmldb_field('visible', XMLDB_TYPE_INTEGER, 4, null, XMLDB_NOTNULL, null, null, 'subpage');
            if ($dbman->field_exists($table, $field)) {
                $dbman->change_field_default($table, $field);
            }
        }

        // Main savepoint reached
        upgrade_main_savepoint(true, 2011011402);
    }

    if ($oldversion < 2011011403) {
        $columns = $DB->get_columns('grade_categories');
        // Check if we need to fix the hidden field
        if (array_key_exists('hidden', $columns) && $columns['hidden']->max_length != 1) {
            // Fix discrepancies in the grade_categories table after upgrade from 1.9
            $table = new xmldb_table('grade_categories');

            // hidden should be tinyint(1)
            // Also fixed in earlier upgrade code
            $field = new xmldb_field('hidden', XMLDB_TYPE_INTEGER, 1, XMLDB_UNSIGNED, XMLDB_NOTNULL, null, 0, 'timemodified');
            if ($dbman->field_exists($table, $field)) {
                $dbman->change_field_precision($table, $field);
            }
        }

        // Main savepoint reached
        upgrade_main_savepoint(true, 2011011403);
    }

    if ($oldversion < 2011011404) {
        // Fix discrepancies in the message table after upgrade from 1.9
        $columns = $DB->get_columns('message');
        $table = new xmldb_table('message');

        // Check if we need to fix the useridfrom field
        if (array_key_exists('useridfrom', $columns) && empty($columns['useridfrom']->unsigned)) {
            // useridfrom should be unsigned
            $field = new xmldb_field('useridfrom', XMLDB_TYPE_INTEGER, 10, XMLDB_UNSIGNED, XMLDB_NOTNULL, null, 0, 'id');
            $index = new xmldb_index('useridfrom', XMLDB_INDEX_NOTUNIQUE, array('useridfrom'));
            if ($dbman->index_exists($table, $index)) {
                $dbman->drop_index($table, $index);
            }
            if ($dbman->field_exists($table, $field)) {
                $dbman->change_field_unsigned($table, $field);
            }
            $dbman->add_index($table, $index);
        }

        // Check if we need to fix the useridto field
        if (array_key_exists('useridto', $columns) && empty($columns['useridto']->unsigned)) {
            // useridto should be unsigned
            $field = new xmldb_field('useridto', XMLDB_TYPE_INTEGER, 10, XMLDB_UNSIGNED, XMLDB_NOTNULL, null, 0, 'useridfrom');
            $index = new xmldb_index('useridto', XMLDB_INDEX_NOTUNIQUE, array('useridto'));
            if ($dbman->index_exists($table, $index)) {
                $dbman->drop_index($table, $index);
            }
            if ($dbman->field_exists($table, $field)) {
                $dbman->change_field_unsigned($table, $field);
            }
            $dbman->add_index($table, $index);
        }

        // Check if we need to fix the notification field
        if (array_key_exists('notification', $columns) && !empty($columns['notification']->not_null)) {
            // notification should allow null
            // Fixed in earlier upgrade code
            $field = new xmldb_field('notification', XMLDB_TYPE_INTEGER, 1, XMLDB_UNSIGNED, null, null, 0, 'smallmessage');
            if ($dbman->field_exists($table, $field)) {
                $dbman->change_field_notnull($table, $field);
            }
        }

        // Check if we need to fix the contexturl field
        if (array_key_exists('contexturl', $columns) && strpos($columns['contexturl']->type, 'text') === false) {
            // contexturl should be text
            // Fixed in earlier upgrade code
            $field = new xmldb_field('contexturl', XMLDB_TYPE_TEXT, 'small', null, null, null, null, 'notification');
            if ($dbman->field_exists($table, $field)) {
                $dbman->change_field_type($table, $field);
            }
        }

        // Check if we need to fix the contexturl field
        if (array_key_exists('contexturlname', $columns) && strpos($columns['contexturlname']->type, 'text') === false) {
            // contexturlname should be text
            // Fixed in earlier upgrade code
            $field = new xmldb_field('contexturlname', XMLDB_TYPE_TEXT, 'small', null, null, null, null, 'contexturl');
            if ($dbman->field_exists($table, $field)) {
                $dbman->change_field_type($table, $field);
            }
        }

        // Main savepoint reached
        upgrade_main_savepoint(true, 2011011404);
    }

    if ($oldversion < 2011011405) {
        // Fix discrepancies in the message_read table after upgrade from 1.9
        $columns = $DB->get_columns('message_read');
        $table = new xmldb_table('message_read');

        // Check if we need to fix the useridfrom field
        if (array_key_exists('useridfrom', $columns) && empty($columns['useridfrom']->unsigned)) {
            // useridfrom should be unsigned
            $field = new xmldb_field('useridfrom', XMLDB_TYPE_INTEGER, 10, XMLDB_UNSIGNED, XMLDB_NOTNULL, null, 0, 'id');
            $index = new xmldb_index('useridfrom', XMLDB_INDEX_NOTUNIQUE, array('useridfrom'));
            if ($dbman->index_exists($table, $index)) {
                $dbman->drop_index($table, $index);
            }
            if ($dbman->field_exists($table, $field)) {
                $dbman->change_field_unsigned($table, $field);
            }
            $dbman->add_index($table, $index);
        }

        // Check if we need to fix the useridto field
        if (array_key_exists('useridto', $columns) && empty($columns['useridto']->unsigned)) {
            // useridto should be unsigned
            $field = new xmldb_field('useridto', XMLDB_TYPE_INTEGER, 10, XMLDB_UNSIGNED, XMLDB_NOTNULL, null, 0, 'useridfrom');
            $index = new xmldb_index('useridto', XMLDB_INDEX_NOTUNIQUE, array('useridto'));
            if ($dbman->index_exists($table, $index)) {
                $dbman->drop_index($table, $index);
            }
            if ($dbman->field_exists($table, $field)) {
                $dbman->change_field_unsigned($table, $field);
            }
            $dbman->add_index($table, $index);
        }

        // Check if we need to fix the notification field
        if (array_key_exists('notification', $columns) && !empty($columns['notification']->not_null)) {
            // notification should allow null
            // Fixed in earlier upgrade code
            $field = new xmldb_field('notification', XMLDB_TYPE_INTEGER, 1, XMLDB_UNSIGNED, null, null, 0, 'smallmessage');
            if ($dbman->field_exists($table, $field)) {
                $dbman->change_field_notnull($table, $field);
            }
        }

        // Check if we need to fix the contexturl field
        if (array_key_exists('contexturl', $columns) && strpos($columns['contexturl']->type, 'text') === false) {
            // contexturl should be text
            // Fixed in earlier upgrade code
            $field = new xmldb_field('contexturl', XMLDB_TYPE_TEXT, 'small', null, null, null, null, 'notification');
            if ($dbman->field_exists($table, $field)) {
                $dbman->change_field_type($table, $field);
            }
        }

        // Check if we need to fix the contexturl field
        if (array_key_exists('contexturlname', $columns) && strpos($columns['contexturlname']->type, 'text') === false) {
            // contexturlname should be text
            // Fixed in earlier upgrade code
            $field = new xmldb_field('contexturlname', XMLDB_TYPE_TEXT, 'small', null, null, null, null, 'contexturl');
            if ($dbman->field_exists($table, $field)) {
                $dbman->change_field_type($table, $field);
            }
        }

        // Main savepoint reached
        upgrade_main_savepoint(true, 2011011405);
    }

    if ($oldversion < 2011011406) {
        // Fix discrepancies in the my_pages table after upgrade from 1.9
        $columns = $DB->get_columns('my_pages');
        $table = new xmldb_table('my_pages');

        // Check if we need to fix the private column
        if (array_key_exists('private', $columns) && $columns['private']->default_value != '1') {
            // private should be default 1
            // Fixed in earlier upgrade code
            $field = new xmldb_field('private', XMLDB_TYPE_INTEGER, 1, XMLDB_UNSIGNED, XMLDB_NOTNULL, null, 1, 'name');
            $index = new xmldb_index('user_idx', XMLDB_INDEX_NOTUNIQUE, array('userid','private'));
            if ($dbman->index_exists($table, $index)) {
                $dbman->drop_index($table, $index);
            }
            if ($dbman->field_exists($table, $field)) {
                $dbman->change_field_default($table, $field);
            }
            $dbman->add_index($table, $index);
        }

        // Check if we need to fix the sortorder field
        if (array_key_exists('sortorder', $columns) && !empty($columns['sortorder']->unsigned)) {
            // Sortorder should not be unsigned
            // Fixed in earlier upgrade code
            $field = new xmldb_field('sortorder', XMLDB_TYPE_INTEGER, 6, null, XMLDB_NOTNULL, null, 0, 'private');
            if ($dbman->field_exists($table, $field)) {
                $dbman->change_field_notnull($table, $field);
            }
        }

        upgrade_main_savepoint(true, 2011011406);
    }

    if ($oldversion < 2011011407) {
        // Check if we need to fix post.uniquehash
        $columns = $DB->get_columns('my_pages');
        if (array_key_exists('uniquehash', $columns) && $columns['uniquehash']->max_length != 128) {
            // Fix discrepancies in the post table after upgrade from 1.9
            $table = new xmldb_table('post');

            // Uniquehash should be 128 chars
            // Fixed in earlier upgrade code
            $field = new xmldb_field('uniquehash', XMLDB_TYPE_CHAR, 128, null, XMLDB_NOTNULL, null, null, 'content');
            if ($dbman->field_exists($table, $field)) {
                $dbman->change_field_precision($table, $field);
            }
        }

        upgrade_main_savepoint(true, 2011011407);
    }

    if ($oldversion < 2011011408) {
        // Fix question in the post table after upgrade from 1.9
        $columns = $DB->get_columns('question');
        $table = new xmldb_table('question');

        // Check if we need to fix default grade
        if (array_key_exists('defaultgrade', $columns) && (
                empty($columns['defaultgrade']->unsigned) ||
                empty($columns['defaultgrade']->not_null) ||
                $columns['defaultgrade']->default_value !== '1.0000000')) {
            // defaultgrade should be unsigned NOT NULL DEFAULT '1.0000000'
            // Fixed in earlier upgrade code
            $field = new xmldb_field('defaultgrade', XMLDB_TYPE_NUMBER, '12, 7', XMLDB_UNSIGNED, XMLDB_NOTNULL, null, '1.0000000', 'generalfeedbackformat');
            if ($dbman->field_exists($table, $field)) {
                $dbman->change_field_default($table, $field);
            }
        }

        // Check if we need to fix penalty
        if (array_key_exists('penalty', $columns) && (empty($columns['penalty']->not_null) || $columns['penalty']->default_value !== '0.1000000')) {
            // penalty should be NOT NULL DEFAULT '0.1000000'
            // Fixed in earlier upgrade code
            $field = new xmldb_field('penalty', XMLDB_TYPE_NUMBER, '12, 7', null, XMLDB_NOTNULL, null, '0.1000000', 'defaultgrade');
            if ($dbman->field_exists($table, $field)) {
                $dbman->change_field_default($table, $field);
            }
        }

        upgrade_main_savepoint(true, 2011011408);
    }

    if ($oldversion < 2011011409) {
        // Fix question_answers in the post table after upgrade from 1.9
        $columns = $DB->get_columns('question_answers');
        $table = new xmldb_table('question_answers');

        if (array_key_exists('fraction', $columns) && empty($columns['fraction']->not_null)) {
            // fraction should be NOT NULL DEFAULT '0.0000000',
            // Fixed in earlier upgrade code
            $field = new xmldb_field('fraction', XMLDB_TYPE_NUMBER, '12, 7', null, XMLDB_NOTNULL, null, '0', 'feedback');
            if ($dbman->field_exists($table, $field)) {
                $dbman->change_field_default($table, $field);
            }
        }

        upgrade_main_savepoint(true, 2011011409);
    }

    if ($oldversion < 2011011410) {
        // Fix question_sessions in the post table after upgrade from 1.9
        $columns = $DB->get_columns('question_sessions');
        $table = new xmldb_table('question_sessions');

        // Check if we need to fix sumpenalty
        if (array_key_exists('sumpenalty', $columns) && empty($columns['sumpenalty']->not_null)) {
            // sumpenalty should be NOT NULL DEFAULT '0.0000000',
            // Fixed in earlier upgrade code
            $field = new xmldb_field('sumpenalty', XMLDB_TYPE_NUMBER, '12, 7', null, XMLDB_NOTNULL, null, '0', 'newgraded');
            if ($dbman->field_exists($table, $field)) {
                $dbman->change_field_default($table, $field);
            }
        }

        upgrade_main_savepoint(true, 2011011410);
    }

    if ($oldversion < 2011011411) {
        // Fix question_states in the post table after upgrade from 1.9
        $columns = $DB->get_columns('question_states');
        $table = new xmldb_table('question_states');

        // Check if we need to fix grade
        if (array_key_exists('grade', $columns) && empty($columns['grade']->not_null)) {
            // grade should be NOT NULL DEFAULT '0.0000000',
            // Fixed in earlier upgrade code
            $field = new xmldb_field('grade', XMLDB_TYPE_NUMBER, '12, 7', null, XMLDB_NOTNULL, null, '0', 'event');
            if ($dbman->field_exists($table, $field)) {
                $dbman->change_field_default($table, $field);
            }
        }

        // Check if we need to fix raw_grade
        if (array_key_exists('raw_grade', $columns) && empty($columns['raw_grade']->not_null)) {
            // raw_grade should be NOT NULL DEFAULT '0.0000000',
            // Fixed in earlier upgrade code
            $field = new xmldb_field('raw_grade', XMLDB_TYPE_NUMBER, '12, 7', null, XMLDB_NOTNULL, null, '0', 'grade');
            if ($dbman->field_exists($table, $field)) {
                $dbman->change_field_default($table, $field);
            }
        }

        // Check if we need to fix raw_grade
        if (array_key_exists('penalty', $columns) && empty($columns['penalty']->not_null)) {
            // penalty should be NOT NULL DEFAULT '0.0000000',
            // Fixed in earlier upgrade code
            $field = new xmldb_field('penalty', XMLDB_TYPE_NUMBER, '12, 7', null, XMLDB_NOTNULL, null, '0', 'raw_grade');
            if ($dbman->field_exists($table, $field)) {
                $dbman->change_field_default($table, $field);
            }
        }

        upgrade_main_savepoint(true, 2011011411);
    }

    if ($oldversion < 2011011412) {
        // Fix tag_instance in the post table after upgrade from 1.9
        $columns = $DB->get_columns('tag_instance');
        $table = new xmldb_table('tag_instance');

        // Check if we need to fix tiuserid
        if (array_key_exists('tiuserid', $columns) && !empty($columns['tiuserid']->has_default)) {
            // tiuserid should have no default
            // Fixed in earlier upgrade code
            $field = new xmldb_field('tiuserid', XMLDB_TYPE_INTEGER, 10, XMLDB_UNSIGNED, XMLDB_NOTNULL, null, 0, 'itemid');
            $index = new xmldb_index('itemtype-itemid-tagid-tiuserid', XMLDB_INDEX_UNIQUE, array('itemtype', 'itemid', 'tagid', 'tiuserid'));
            if ($dbman->index_exists($table, $index)) {
                $dbman->drop_index($table, $index);
            }
            if ($dbman->field_exists($table, $field)) {
                $dbman->change_field_default($table, $field);
            }
            $dbman->add_index($table, $index);
        }

        upgrade_main_savepoint(true, 2011011412);
    }

    if ($oldversion < 2011011413) {
        // Fix user_info_field in the post table after upgrade from 1.9
        $table = new xmldb_table('user_info_field');

        // Missing field descriptionformat
        // Fixed in earlier upgrade code
        $field = new xmldb_field('descriptionformat', XMLDB_TYPE_INTEGER, 2, XMLDB_UNSIGNED, XMLDB_NOTNULL, null, 0, 'description');
        if (!$dbman->field_exists($table, $field)) {
            $dbman->add_field($table, $field);
        }

        upgrade_main_savepoint(true, 2011011413);
    }

    if ($oldversion < 2011011414) {
        // Drop the adodb_logsql table if it exists... it was never actually used anyway.
        $table = new xmldb_table('adodb_logsql');

        if ($dbman->table_exists($table)) {
            $dbman->drop_table($table);
        }

        upgrade_main_savepoint(true, 2011011414);
    }

    if ($oldversion < 2011011415) {
        //create the rating table indexes if required
        $table = new xmldb_table('rating');

        $index = new xmldb_index('itemid', XMLDB_INDEX_NOTUNIQUE, array('itemid'));
        if (!$dbman->index_exists($table, $index)) {
            $dbman->add_index($table, $index);

            $key = new xmldb_key('contextid', XMLDB_KEY_FOREIGN, array('contextid'), 'context', array('id'));
            $dbman->add_key($table, $key);

            $key = new xmldb_key('userid', XMLDB_KEY_FOREIGN, array('userid'), 'user', array('id'));
            $dbman->add_key($table, $key);
        }

        upgrade_main_savepoint(true, 2011011415);
    }

    if ($oldversion < 2011012400) {
        // Clean up the old progress tracked roles setting, no longer used (replaced by enrolment)
        unset_config('progresstrackedroles');
        upgrade_main_savepoint(true, 2011012400);
    }

    if ($oldversion < 2011012500) {
        $columns = $DB->get_columns('tag_instance');
        $table = new xmldb_table('tag_instance');

        // Drop and recreate index if tiuserid doesn't have default value
        if (array_key_exists('tiuserid', $columns) && empty($columns['tiuserid']->has_default)) {
            // Define index itemtype-itemid-tagid-tiuserid (unique) to be dropped form tag_instance
            $index = new xmldb_index('itemtype-itemid-tagid-tiuserid', XMLDB_INDEX_UNIQUE, array('itemtype', 'itemid', 'tagid', 'tiuserid'));
            // Conditionally launch drop index itemtype-itemid-tagid-tiuserid
            if ($dbman->index_exists($table, $index)) {
                $dbman->drop_index($table, $index);
            }

            // Changing the default of field tiuserid on table tag_instance to 0
            $field = new xmldb_field('tiuserid', XMLDB_TYPE_INTEGER, '10', XMLDB_UNSIGNED, XMLDB_NOTNULL, null, '0', 'itemid');

            // Launch change of default for field tiuserid
            $dbman->change_field_default($table, $field);

            $index = new xmldb_index('itemtype-itemid-tagid-tiuserid', XMLDB_INDEX_UNIQUE, array('itemtype', 'itemid', 'tagid', 'tiuserid'));

            // Conditionally launch add index itemtype-itemid-tagid-tiuserid
            if (!$dbman->index_exists($table, $index)) {
                $dbman->add_index($table, $index);
            }
        }

        // Main savepoint reached
        upgrade_main_savepoint(true, 2011012500);
    }

    if ($oldversion < 2011012501) {
        //add the index userfieldidx (not unique) to user_info_data
        $table = new xmldb_table('user_info_data');
        $index = new xmldb_index('userfieldidx', XMLDB_INDEX_NOTUNIQUE, array('userid', 'fieldid'));

        if (!$dbman->index_exists($table, $index)) {
            $dbman->add_index($table, $index);
        }

        upgrade_main_savepoint(true, 2011012501);
    }

    if ($oldversion < 2011020200.01) {

        // Define field targetversion to be added to upgrade_log
        $table = new xmldb_table('upgrade_log');
        $field = new xmldb_field('targetversion', XMLDB_TYPE_CHAR, '100', null, null, null, null, 'version');

        // Conditionally launch add field targetversion
        if (!$dbman->field_exists($table, $field)) {
            $dbman->add_field($table, $field);
        }

        // Main savepoint reached
        upgrade_main_savepoint(true, 2011020200.01);
    }

    if ($oldversion < 2011020900.07) {
        $DB->delete_records('course_display', array('display' => 0));
        upgrade_main_savepoint(true, 2011020900.07);
    }

    if ($oldversion < 2011020900.08) {
         // Define field secret to be added to registration_hubs
        $table = new xmldb_table('registration_hubs');
        $field = new xmldb_field('secret', XMLDB_TYPE_CHAR, '255', null, null, null,
                $CFG->siteidentifier, 'confirmed');

        // Conditionally launch add field secret
        if (!$dbman->field_exists($table, $field)) {
            $dbman->add_field($table, $field);
        }

        // Main savepoint reached
        upgrade_main_savepoint(true, 2011020900.08);
    }

    if ($oldversion < 2011022100.01) {
        // hack alert: inject missing version of manual auth_plugin,
        //             we need to do it so that we may use upgrade.php there

        set_config('version', 2011022100, 'auth_manual');
        upgrade_main_savepoint(true, 2011022100.01);
    }

    if ($oldversion < 2011052300.00) {
        $table = new xmldb_table('rating');

        // Add the component field to the ratings table
        upgrade_set_timeout(60 * 20);
        $field = new xmldb_field('component', XMLDB_TYPE_CHAR, '100', null, XMLDB_NOTNULL, null, 'unknown', 'contextid');
        if (!$dbman->field_exists($table, $field)) {
            $dbman->add_field($table, $field);
        }

        // Add the ratingarea field to the ratings table
        upgrade_set_timeout(60 * 20);
        $field = new xmldb_field('ratingarea', XMLDB_TYPE_CHAR, '50', null, XMLDB_NOTNULL, null, 'unknown', 'component');
        if (!$dbman->field_exists($table, $field)) {
            $dbman->add_field($table, $field);
        }

        upgrade_main_savepoint(true, 2011052300.00);
    }

    if ($oldversion < 2011052300.01) {

        // Define index uniqueuserrating (unique) to be added to rating
        $table = new xmldb_table('rating');
        $index = new xmldb_index('uniqueuserrating', XMLDB_INDEX_NOTUNIQUE, array('component', 'ratingarea', 'contextid', 'itemid'));

        // Conditionally launch add index uniqueuserrating
        if (!$dbman->index_exists($table, $index)) {
            $dbman->add_index($table, $index);
        }

        // Main savepoint reached
        upgrade_main_savepoint(true, 2011052300.01);
    }

    if ($oldversion < 2011052300.02) {

        // Define index itemid (not unique) to be dropped form rating
        $table = new xmldb_table('rating');
        $index = new xmldb_index('itemid', XMLDB_INDEX_NOTUNIQUE, array('itemid'));

        // Conditionally launch drop index itemid
        if ($dbman->index_exists($table, $index)) {
            $dbman->drop_index($table, $index);
        }

        // Main savepoint reached
        upgrade_main_savepoint(true, 2011052300.02);
    }

<<<<<<< HEAD
    // Question engine 2 changes (14) start here
    if ($oldversion < 2011060300) {
        // Changing the default of field penalty on table question to 0.3333333
        $table = new xmldb_table('question');
        $field = new xmldb_field('penalty');
        $field->set_attributes(XMLDB_TYPE_NUMBER, '12, 7', null,
                XMLDB_NOTNULL, null, '0.3333333');

        // Launch change of default for field penalty
        $dbman->change_field_default($table, $field);

        // quiz savepoint reached
        upgrade_main_savepoint(true, 2011060300);
    }

    if ($oldversion < 2011060301) {

        // Rename field defaultgrade on table question to defaultmark
        $table = new xmldb_table('question');
        $field = new xmldb_field('defaultgrade');
        $field->set_attributes(XMLDB_TYPE_NUMBER, '12, 7', null,
                XMLDB_NOTNULL, null, '1');

        // Launch rename field defaultmark
        if ($dbman->field_exists($table, $field)) {
            $dbman->rename_field($table, $field, 'defaultmark');
        }

        // quiz savepoint reached
        upgrade_main_savepoint(true, 2011060301);
    }

    if ($oldversion < 2011060302) {

        // Rename the question_attempts table to question_usages.
        $table = new xmldb_table('question_attempts');
        if (!$dbman->table_exists('question_usages')) {
            $dbman->rename_table($table, 'question_usages');
        }

        // quiz savepoint reached
        upgrade_main_savepoint(true, 2011060302);
    }

    if ($oldversion < 2011060303) {

        // Rename the modulename field to component ...
        $table = new xmldb_table('question_usages');
        $field = new xmldb_field('modulename');
        $field->set_attributes(XMLDB_TYPE_CHAR, '255', null,
                XMLDB_NOTNULL, null, null, 'contextid');

        if ($dbman->field_exists($table, $field)) {
            $dbman->rename_field($table, $field, 'component');
        }

        // ... and update its contents.
        $DB->set_field('question_usages', 'component', 'mod_quiz', array('component' => 'quiz'));

        // Add the contextid field.
        $field = new xmldb_field('contextid');
        $field->set_attributes(XMLDB_TYPE_INTEGER, '10', XMLDB_UNSIGNED,
                null, null, null, 'id');
        if (!$dbman->field_exists($table, $field)) {
            $dbman->add_field($table, $field);

            // And populate it.
            $quizmoduleid = $DB->get_field('modules', 'id', array('name' => 'quiz'));
            $DB->execute("
                UPDATE {question_usages} SET contextid = (
                    SELECT ctx.id
                    FROM {context} ctx
                    JOIN {course_modules} cm ON cm.id = ctx.instanceid AND cm.module = $quizmoduleid
                    JOIN {quiz_attempts} quiza ON quiza.quiz = cm.instance
                    WHERE ctx.contextlevel = " . CONTEXT_MODULE . "
                    AND quiza.uniqueid = {question_usages}.id
                )
            ");

            // Then make it NOT NULL.
            $field = new xmldb_field('contextid');
            $field->set_attributes(XMLDB_TYPE_INTEGER, '10', XMLDB_UNSIGNED,
                    XMLDB_NOTNULL, null, null, 'id');
            $dbman->change_field_notnull($table, $field);
        }

        // Add the preferredbehaviour column. Populate it with a dummy value
        // for now. We will fill in the appropriate behaviour name when
        // updating all the rest of the attempt data.
        $field = new xmldb_field('preferredbehaviour');
        if (!$dbman->field_exists($table, $field)) {
            $field->set_attributes(XMLDB_TYPE_CHAR, '32', null,
                    XMLDB_NOTNULL, null, 'to_be_set_later', 'component');
            $dbman->add_field($table, $field);

            // Then remove the default value, now the column is populated.
            $field = new xmldb_field('preferredbehaviour');
            $field->set_attributes(XMLDB_TYPE_CHAR, '32', null,
                    XMLDB_NOTNULL, null, null, 'component');
            $dbman->change_field_default($table, $field);
        }

        // quiz savepoint reached
        upgrade_main_savepoint(true, 2011060303);
    }

    if ($oldversion < 2011060304) {

        // Define key contextid (foreign) to be added to question_usages
        $table = new xmldb_table('question_usages');
        $key = new XMLDBKey('contextid');
        $key->set_attributes(XMLDB_KEY_FOREIGN, array('contextid'), 'context', array('id'));

        // Launch add key contextid
        $dbman->add_key($table, $key);

        // quiz savepoint reached
        upgrade_main_savepoint(true, 2011060304);
    }

    if ($oldversion < 2011060305) {

        // Changing precision of field component on table question_usages to (255)
        // This was missed during the upgrade from old versions.
        $table = new xmldb_table('question_usages');
        $field = new xmldb_field('component');
        $field->set_attributes(XMLDB_TYPE_CHAR, '255', null,
                XMLDB_NOTNULL, null, null, 'contextid');

        // Launch change of precision for field component
        $dbman->change_field_precision($table, $field);

        // quiz savepoint reached
        upgrade_main_savepoint(true, 2011060305);
    }

    if ($oldversion < 2011060306) {

        // Define table question_attempts to be created
        $table = new xmldb_table('question_attempts');
        if (!$dbman->table_exists($table)) {

            // Adding fields to table question_attempts
            $table->add_field('id', XMLDB_TYPE_INTEGER, '10', XMLDB_UNSIGNED,
                    XMLDB_NOTNULL, XMLDB_SEQUENCE, null);
            $table->add_field('questionusageid', XMLDB_TYPE_INTEGER, '10', XMLDB_UNSIGNED,
                    XMLDB_NOTNULL, null, null);
            $table->add_field('slot', XMLDB_TYPE_INTEGER, '10', XMLDB_UNSIGNED,
                    XMLDB_NOTNULL, null, null);
            $table->add_field('behaviour', XMLDB_TYPE_CHAR, '32', null,
                    XMLDB_NOTNULL, null, null);
            $table->add_field('questionid', XMLDB_TYPE_INTEGER, '10', XMLDB_UNSIGNED,
                    XMLDB_NOTNULL, null, null);
            $table->add_field('maxmark', XMLDB_TYPE_NUMBER, '12, 7', null,
                    XMLDB_NOTNULL, null, null);
            $table->add_field('minfraction', XMLDB_TYPE_NUMBER, '12, 7', null,
                    XMLDB_NOTNULL, null, null);
            $table->add_field('flagged', XMLDB_TYPE_INTEGER, '1', XMLDB_UNSIGNED,
                    XMLDB_NOTNULL, null, '0');
            $table->add_field('questionsummary', XMLDB_TYPE_TEXT, 'small', null,
                    null, null, null);
            $table->add_field('rightanswer', XMLDB_TYPE_TEXT, 'small', null,
                    null, null, null);
            $table->add_field('responsesummary', XMLDB_TYPE_TEXT, 'small', null,
                    null, null, null);
            $table->add_field('timemodified', XMLDB_TYPE_INTEGER, '10', XMLDB_UNSIGNED,
                    XMLDB_NOTNULL, null, null);

            // Adding keys to table question_attempts
            $table->add_key('primary', XMLDB_KEY_PRIMARY, array('id'));
            $table->add_key('questionid', XMLDB_KEY_FOREIGN, array('questionid'),
                    'question', array('id'));
            $table->add_key('questionusageid', XMLDB_KEY_FOREIGN, array('questionusageid'),
                    'question_usages', array('id'));

            // Adding indexes to table question_attempts
            $table->add_index('questionusageid-slot', XMLDB_INDEX_UNIQUE,
                    array('questionusageid', 'slot'));

            // Launch create table for question_attempts
            $dbman->create_table($table);
        }

        // quiz savepoint reached
        upgrade_main_savepoint(true, 2011060306);
    }

    if ($oldversion < 2011060307) {

        // Define table question_attempt_steps to be created
        $table = new xmldb_table('question_attempt_steps');
        if (!$dbman->table_exists($table)) {

            // Adding fields to table question_attempt_steps
            $table->add_field('id', XMLDB_TYPE_INTEGER, '10', XMLDB_UNSIGNED,
                    XMLDB_NOTNULL, XMLDB_SEQUENCE, null);
            $table->add_field('questionattemptid', XMLDB_TYPE_INTEGER, '10', XMLDB_UNSIGNED,
                    XMLDB_NOTNULL, null, null);
            $table->add_field('sequencenumber', XMLDB_TYPE_INTEGER, '10', XMLDB_UNSIGNED,
                    XMLDB_NOTNULL, null, null);
            $table->add_field('state', XMLDB_TYPE_CHAR, '13', null,
                    XMLDB_NOTNULL, null, null);
            $table->add_field('fraction', XMLDB_TYPE_NUMBER, '12, 7', null,
                    null, null, null);
            $table->add_field('timecreated', XMLDB_TYPE_INTEGER, '10', XMLDB_UNSIGNED,
                    XMLDB_NOTNULL, null, null);
            $table->add_field('userid', XMLDB_TYPE_INTEGER, '10', XMLDB_UNSIGNED,
                    null, null, null);

            // Adding keys to table question_attempt_steps
            $table->add_key('primary', XMLDB_KEY_PRIMARY, array('id'));
            $table->add_key('questionattemptid', XMLDB_KEY_FOREIGN,
                    array('questionattemptid'), 'question_attempts_new', array('id'));
            $table->add_key('userid', XMLDB_KEY_FOREIGN, array('userid'),
                    'user', array('id'));

            // Adding indexes to table question_attempt_steps
            $table->add_index('questionattemptid-sequencenumber', XMLDB_INDEX_UNIQUE,
                    array('questionattemptid', 'sequencenumber'));

            // Launch create table for question_attempt_steps
            $dbman->create_table($table);
        }

        // quiz savepoint reached
        upgrade_main_savepoint(true, 2011060307);
    }

    if ($oldversion < 2011060308) {

        // Define table question_attempt_step_data to be created
        $table = new xmldb_table('question_attempt_step_data');
        if (!$dbman->table_exists($table)) {

            // Adding fields to table question_attempt_step_data
            $table->add_field('id', XMLDB_TYPE_INTEGER, '10', XMLDB_UNSIGNED,
                    XMLDB_NOTNULL, XMLDB_SEQUENCE, null);
            $table->add_field('attemptstepid', XMLDB_TYPE_INTEGER, '10', XMLDB_UNSIGNED,
                    XMLDB_NOTNULL, null, null);
            $table->add_field('name', XMLDB_TYPE_CHAR, '32', null,
                    XMLDB_NOTNULL, null, null);
            $table->add_field('value', XMLDB_TYPE_TEXT, 'small', null,
                    null, null, null);

            // Adding keys to table question_attempt_step_data
            $table->add_key('primary', XMLDB_KEY_PRIMARY, array('id'));
            $table->add_key('attemptstepid', XMLDB_KEY_FOREIGN, array('attemptstepid'),
                    'question_attempt_steps', array('id'));

            // Adding indexes to table question_attempt_step_data
            $table->add_index('attemptstepid-name', XMLDB_INDEX_UNIQUE,
                    array('attemptstepid', 'name'));

            // Launch create table for question_attempt_step_data
            $dbman->create_table($table);
        }

        // quiz savepoint reached
        upgrade_main_savepoint(true, 2011060308);
    }

    if ($oldversion < 2011060309) {

        // Define table question_hints to be created
        $table = new xmldb_table('question_hints');

        // Adding fields to table question_hints
        $table->add_field('id', XMLDB_TYPE_INTEGER, '10', XMLDB_UNSIGNED,
                XMLDB_NOTNULL, XMLDB_SEQUENCE, null);
        $table->add_field('questionid', XMLDB_TYPE_INTEGER, '10', XMLDB_UNSIGNED,
                XMLDB_NOTNULL, null, null);
        $table->add_field('hint', XMLDB_TYPE_TEXT, 'small', null,
                XMLDB_NOTNULL, null, null);
        $table->add_field('hintformat', XMLDB_TYPE_INTEGER, '4', XMLDB_UNSIGNED,
                XMLDB_NOTNULL, null, '0');
        $table->add_field('shownumcorrect', XMLDB_TYPE_INTEGER, '1', XMLDB_UNSIGNED,
                null, null, null);
        $table->add_field('clearwrong', XMLDB_TYPE_INTEGER, '1', XMLDB_UNSIGNED,
                null, null, null);
        $table->add_field('options', XMLDB_TYPE_CHAR, '255', null,
                null, null, null);

        // Adding keys to table question_hints
        $table->add_key('primary', XMLDB_KEY_PRIMARY, array('id'));
        $table->add_key('questionid', XMLDB_KEY_FOREIGN, array('questionid'),
                'question', array('id'));

        // Conditionally launch create table for question_hints
        if (!$dbman->table_exists($table)) {
            $dbman->create_table($table);
        }

        // quiz savepoint reached
        upgrade_main_savepoint(true, 2011060309);
    }

    if ($oldversion < 2011060310) {

        // In the past, question_answer fractions were stored with rather
        // sloppy rounding. Now update them to the new standard of 7 d.p.
        $changes = array(
            '-0.66666'  => '-0.6666667',
            '-0.33333'  => '-0.3333333',
            '-0.16666'  => '-0.1666667',
            '-0.142857' => '-0.1428571',
             '0.11111'  =>  '0.1111111',
             '0.142857' =>  '0.1428571',
             '0.16666'  =>  '0.1666667',
             '0.33333'  =>  '0.3333333',
             '0.333333' =>  '0.3333333',
             '0.66666'  =>  '0.6666667',
        );
        foreach ($changes as $from => $to) {
            $DB->set_field('question_answers',
                    'fraction', $to, array('fraction' => $from));
        }

        // quiz savepoint reached
        upgrade_main_savepoint(true, 2011060310);
    }

    if ($oldversion < 2011060311) {

        // In the past, question penalties were stored with rather
        // sloppy rounding. Now update them to the new standard of 7 d.p.
        $DB->set_field('question',
                'penalty', 0.3333333, array('penalty' => 33.3));
        $DB->set_field_select('question',
                'penalty', 0.3333333, 'penalty >= 0.33 AND penalty <= 0.34');
        $DB->set_field_select('question',
                'penalty', 0.6666667, 'penalty >= 0.66 AND penalty <= 0.67');
        $DB->set_field_select('question',
                'penalty', 1, 'penalty > 1');

        // quiz savepoint reached
        upgrade_main_savepoint(true, 2011060311);
    }

    if ($oldversion < 2011060312) {

        // Define field hintformat to be added to question_hints table.
        $table = new xmldb_table('question_hints');
        $field = new xmldb_field('hintformat', XMLDB_TYPE_INTEGER, '4', XMLDB_UNSIGNED,
                XMLDB_NOTNULL, null, '0');

        // Conditionally launch add field partiallycorrectfeedbackformat
        if (!$dbman->field_exists($table, $field)) {
            $dbman->add_field($table, $field);
        }

        upgrade_main_savepoint(true, 2011060312);
    }

    if ($oldversion < 2011060313) {
        // Define field variant to be added to question_attempts
        $table = new xmldb_table('question_attempts');
        $field = new xmldb_field('variant', XMLDB_TYPE_INTEGER, '10', XMLDB_UNSIGNED,
                XMLDB_NOTNULL, null, 1, 'questionid');

        // Launch add field component
        if (!$dbman->field_exists($table, $field)) {
            $dbman->add_field($table, $field);
        }

        // Main savepoint reached
        upgrade_main_savepoint(true, 2011060313);
    }
    // Question engine 2 changes (14) end here

    if ($oldversion < 2011060500) {

         // Define index uniqueuserrating (not unique) to be dropped from rating
        $table = new xmldb_table('rating');
        $index = new xmldb_index('uniqueuserrating', XMLDB_INDEX_NOTUNIQUE,
                         array('component', 'ratingarea', 'contextid', 'itemid'));

        // Drop dependent index before changing fields specs
        if ($dbman->index_exists($table, $index)) {
            $dbman->drop_index($table, $index);
        }

        // Changing the default of field component on table rating to drop it
        $field = new xmldb_field('component', XMLDB_TYPE_CHAR, '100', null, XMLDB_NOTNULL, null, null, 'contextid');

        // Launch change of default for field component
        $dbman->change_field_default($table, $field);

        // Changing the default of field ratingarea on table rating to drop it
        $field = new xmldb_field('ratingarea', XMLDB_TYPE_CHAR, '50', null, XMLDB_NOTNULL, null, null, 'component');

        // Launch change of default for field ratingarea
        $dbman->change_field_default($table, $field);

        // Add dependent index back
        if (!$dbman->index_exists($table, $index)) {
            $dbman->add_index($table, $index);
        }

        // Main savepoint reached
        upgrade_main_savepoint(true, 2011060500);
=======
    if ($oldversion < 2011052500.01) {
        // Add enabled filed to message_processors
        $table = new xmldb_table('message_processors');
        $field = new xmldb_field('enabled');
        $field->set_attributes(XMLDB_TYPE_INTEGER, '1', XMLDB_UNSIGNED, XMLDB_NOTNULL, null, '1', 'name');

        // Launch add field addition
        if (!$dbman->field_exists($table,$field)) {
            $dbman->add_field($table, $field);
        }

        // Populate default messaging settings
        upgrade_populate_default_messaging_prefs();

        upgrade_main_savepoint(true, 2011052500.01);
>>>>>>> 8e265315
    }

    return true;
}

//TODO: Cleanup before the 2.0 release - we do not want to drag along these dev machine fixes forever
// 1/ drop block_pinned_old table here and in install.xml
// 2/ drop block_instance_old table here and in install.xml

//TODO: AFTER 2.0 remove the column user->emailstop and the user preference "message_showmessagewindow"<|MERGE_RESOLUTION|>--- conflicted
+++ resolved
@@ -6112,7 +6112,6 @@
         upgrade_main_savepoint(true, 2011052300.02);
     }
 
-<<<<<<< HEAD
     // Question engine 2 changes (14) start here
     if ($oldversion < 2011060300) {
         // Changing the default of field penalty on table question to 0.3333333
@@ -6513,9 +6512,10 @@
 
         // Main savepoint reached
         upgrade_main_savepoint(true, 2011060500);
-=======
-    if ($oldversion < 2011052500.01) {
-        // Add enabled filed to message_processors
+    }
+
+    if ($oldversion < 2011060800) {
+        // Add enabled field to message_processors
         $table = new xmldb_table('message_processors');
         $field = new xmldb_field('enabled');
         $field->set_attributes(XMLDB_TYPE_INTEGER, '1', XMLDB_UNSIGNED, XMLDB_NOTNULL, null, '1', 'name');
@@ -6528,8 +6528,7 @@
         // Populate default messaging settings
         upgrade_populate_default_messaging_prefs();
 
-        upgrade_main_savepoint(true, 2011052500.01);
->>>>>>> 8e265315
+        upgrade_main_savepoint(true, 2011060800);
     }
 
     return true;
