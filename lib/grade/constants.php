<?php
// This file is part of Moodle - http://moodle.org/
//
// Moodle is free software: you can redistribute it and/or modify
// it under the terms of the GNU General Public License as published by
// the Free Software Foundation, either version 3 of the License, or
// (at your option) any later version.
//
// Moodle is distributed in the hope that it will be useful,
// but WITHOUT ANY WARRANTY; without even the implied warranty of
// MERCHANTABILITY or FITNESS FOR A PARTICULAR PURPOSE.  See the
// GNU General Public License for more details.
//
// You should have received a copy of the GNU General Public License
// along with Moodle.  If not, see <http://www.gnu.org/licenses/>.

/**
 * Definitions of constants for gradebook
 *
 * @package   core_grades
 * @category  grade
 * @copyright 2007 Nicolas Connault
 * @license   http://www.gnu.org/copyleft/gpl.html GNU GPL v3 or later
 */

defined('MOODLE_INTERNAL') || die();

// Category aggregation types

/**
 * GRADE_AGGREGATE_MEAN - Use the category mean for grade aggregation.
 */
define('GRADE_AGGREGATE_MEAN', 0);

/**
 * GRADE_AGGREGATE_MEDIAN - Use the category median for grade aggregation.
 */
define('GRADE_AGGREGATE_MEDIAN', 2);

/**
 * GRADE_AGGREGATE_MIN - Use the category minimum grade for grade aggregation.
 */
define('GRADE_AGGREGATE_MIN', 4);

/**
 * GRADE_AGGREGATE_MAX - Use the category maximum grade for grade aggregation.
 */
define('GRADE_AGGREGATE_MAX', 6);

/**
 * GRADE_AGGREGATE_MEDIAN - Use the category mode for grade aggregation.
 */
define('GRADE_AGGREGATE_MODE', 8);

/**
 * GRADE_AGGREGATE_WEIGHTED_MEAN - Use a weighted mean of grades in the category for grade aggregation. Weights can be manually set.
 */
define('GRADE_AGGREGATE_WEIGHTED_MEAN', 10);

/**
 * GRADE_AGGREGATE_WEIGHTED_MEAN2 - Use a simple weighted mean of grades in the category for grade aggregation.
 */
define('GRADE_AGGREGATE_WEIGHTED_MEAN2', 11);

/**
 * GRADE_AGGREGATE_EXTRACREDIT_MEAN - Use the category mean for grade aggregation and include support for extra credit.
 */
define('GRADE_AGGREGATE_EXTRACREDIT_MEAN', 12);

/**
 * GRADE_AGGREGATE_WEIGHTED_MEAN2 - Use the sum of grades in the category for grade aggregation.
 */
define('GRADE_AGGREGATE_SUM', 13);

// Grade types

/**
 * GRADE_TYPE_NONE - Ungraded.
 */
define('GRADE_TYPE_NONE', 0);

/**
 * GRADE_TYPE_NONE - The grade is a numeric value
 */
define('GRADE_TYPE_VALUE', 1);

/**
 * GRADE_TYPE_NONE - The grade is a value from the set of values available in a grade scale.
 */
define('GRADE_TYPE_SCALE', 2);

/**
 * GRADE_TYPE_NONE - Feedback only.
 */
define('GRADE_TYPE_TEXT', 3);


// grade_update() return status

/**
 * GRADE_UPDATE_OK - Grade updated completed successfully.
 */
define('GRADE_UPDATE_OK', 0);

/**
 * GRADE_UPDATE_FAILED - Grade updated failed.
 */
define('GRADE_UPDATE_FAILED', 1);

/**
 * GRADE_UPDATE_MULTIPLE - Grade update failed because there are multiple grade items with the same itemnumber for this activity.
 */
define('GRADE_UPDATE_MULTIPLE', 2);

/**
 * GRADE_UPDATE_DELETED - Grade item deleted (MDL-31362)
 */
define('GRADE_UPDATE_ITEM_DELETED', 3);

/**
 * GRADE_UPDATE_DELETED - Grade item cannot be updated as it is locked
 */
define('GRADE_UPDATE_ITEM_LOCKED', 4);


// Grade tables history tracking actions

/**
 * GRADE_HISTORY_INSERT - A grade item was inserted
 */
define('GRADE_HISTORY_INSERT', 1);

/**
 * GRADE_HISTORY_UPDATE - A grade item was updated
 */
define('GRADE_HISTORY_UPDATE', 2);

/**
 * GRADE_HISTORY_INSERT - A grade item was deleted
 */
define('GRADE_HISTORY_DELETE', 3);

// Display style constants

/**
 * GRADE_DISPLAY_TYPE_DEFAULT - Grade display type can be set at 3 levels: grade_item, course setting and site. Use the display type from the higher level.
 */
define('GRADE_DISPLAY_TYPE_DEFAULT', 0);

/**
 * GRADE_DISPLAY_TYPE_REAL - Display the grade as a decimal number.
 */
define('GRADE_DISPLAY_TYPE_REAL', 1);

/**
 * GRADE_DISPLAY_TYPE_PERCENTAGE - Display the grade as a percentage.
 */
define('GRADE_DISPLAY_TYPE_PERCENTAGE', 2);

/**
 * GRADE_DISPLAY_TYPE_LETTER - Display the grade as a letter grade. For example, A, B, C, D or F.
 */
define('GRADE_DISPLAY_TYPE_LETTER', 3);

/**
 * GRADE_DISPLAY_TYPE_REAL_PERCENTAGE - Display the grade as a decimal number and a percentage.
 */
define('GRADE_DISPLAY_TYPE_REAL_PERCENTAGE', 12);

/**
 * GRADE_DISPLAY_TYPE_REAL_LETTER - Display the grade as a decimal number and a letter grade.
 */
define('GRADE_DISPLAY_TYPE_REAL_LETTER', 13);

/**
 * GRADE_DISPLAY_TYPE_LETTER_REAL - Display the grade as a letter grade and a decimal number.
 */
define('GRADE_DISPLAY_TYPE_LETTER_REAL', 31);

/**
 * GRADE_DISPLAY_TYPE_LETTER_PERCENTAGE - Display the grade as a letter grade and a percentage.
 */
define('GRADE_DISPLAY_TYPE_LETTER_PERCENTAGE', 32);

/**
 * GRADE_DISPLAY_TYPE_PERCENTAGE_LETTER - Display the grade as a percentage and a letter grade.
 */
define('GRADE_DISPLAY_TYPE_PERCENTAGE_LETTER', 23);

/**
 * GRADE_DISPLAY_TYPE_PERCENTAGE_REAL - Display the grade as a percentage and a decimal number.
 */
define('GRADE_DISPLAY_TYPE_PERCENTAGE_REAL', 21);

/**
 * GRADE_REPORT_AGGREGATION_POSITION_FIRST - Display the course totals before the individual activity grades
 */
define('GRADE_REPORT_AGGREGATION_POSITION_FIRST', 0);

/**
 * GRADE_REPORT_AGGREGATION_POSITION_LAST - Display the course totals after the individual activity grades
 */
define('GRADE_REPORT_AGGREGATION_POSITION_LAST', 1);
<<<<<<< HEAD

// These constants dont seem to be in use (MDL-31363)
define('GRADE_REPORT_AGGREGATION_VIEW_FULL', 0);
define('GRADE_REPORT_AGGREGATION_VIEW_AGGREGATES_ONLY', 1);
define('GRADE_REPORT_AGGREGATION_VIEW_GRADES_ONLY', 2);
=======
>>>>>>> 0e7f31b4

// What to do if category or course total contains a hidden item

/**
 * GRADE_REPORT_HIDE_TOTAL_IF_CONTAINS_HIDDEN - If the category or course total contains a hidden item hide the total from students.
 */
define('GRADE_REPORT_HIDE_TOTAL_IF_CONTAINS_HIDDEN', 0);

/**
 * GRADE_REPORT_SHOW_TOTAL_IF_CONTAINS_HIDDEN - If the category or course total contains a hidden item show the total to students minus grades from the hidden items.
 */
define('GRADE_REPORT_SHOW_TOTAL_IF_CONTAINS_HIDDEN', 1);

/**
 * GRADE_REPORT_SHOW_REAL_TOTAL_IF_CONTAINS_HIDDEN - If the category or course total contains a hidden item show students the real total including marks from hidden items.
 */
define('GRADE_REPORT_SHOW_REAL_TOTAL_IF_CONTAINS_HIDDEN', 2);

/**
 * GRADE_REPORT_PREFERENCE_DEFAULT - Use the setting from site preferences.
 */
define('GRADE_REPORT_PREFERENCE_DEFAULT', 'default');

/**
 * GRADE_REPORT_PREFERENCE_INHERIT - Inherit the setting value from the parent.
 */
define('GRADE_REPORT_PREFERENCE_INHERIT', 'inherit'); // means inherit from parent

/**
 * GRADE_REPORT_PREFERENCE_UNUSED - Unused constant.
 */
define('GRADE_REPORT_PREFERENCE_UNUSED', -1);

/**
 * GRADE_REPORT_MEAN_ALL - Include all grade items including those where the student hasn't received a grade when calculating the mean.
 */
define('GRADE_REPORT_MEAN_ALL', 0);

/**
 * GRADE_REPORT_MEAN_GRADED - Only include grade items where the student has a grade when calculating the mean.
 */
define('GRADE_REPORT_MEAN_GRADED', 1);

/**
 * GRADE_NAVMETHOD_DROPDOWN - Display a drop down box to allow navigation within the gradebook
 */
define('GRADE_NAVMETHOD_DROPDOWN', 0);

/**
 * GRADE_NAVMETHOD_TABS - Display tabs to allow navigation within the gradebook
 */
define('GRADE_NAVMETHOD_TABS', 1);

/**
 * GRADE_NAVMETHOD_TABS - Display both a drop down and tabs to allow navigation within the gradebook
 */
define('GRADE_NAVMETHOD_COMBO', 2);<|MERGE_RESOLUTION|>--- conflicted
+++ resolved
@@ -201,14 +201,6 @@
  * GRADE_REPORT_AGGREGATION_POSITION_LAST - Display the course totals after the individual activity grades
  */
 define('GRADE_REPORT_AGGREGATION_POSITION_LAST', 1);
-<<<<<<< HEAD
-
-// These constants dont seem to be in use (MDL-31363)
-define('GRADE_REPORT_AGGREGATION_VIEW_FULL', 0);
-define('GRADE_REPORT_AGGREGATION_VIEW_AGGREGATES_ONLY', 1);
-define('GRADE_REPORT_AGGREGATION_VIEW_GRADES_ONLY', 2);
-=======
->>>>>>> 0e7f31b4
 
 // What to do if category or course total contains a hidden item
 
