--- conflicted
+++ resolved
@@ -3086,7 +3086,6 @@
 }
 
 /**
-<<<<<<< HEAD
  * Obtains shared data that is used in print_section when displaying a
  * course-module entry.
  *
@@ -3215,7 +3214,9 @@
     $displayoptions = array('hidecompletion' => $hidecompletion);
     $courserenderer = $PAGE->get_renderer('core', 'course');
     echo $courserenderer->course_section_cm_list($course, $section, $sectionreturn, $displayoptions);
-=======
+}
+
+/**
  * Displays the list of courses with user notes
  *
  * This function is not used in core. It was replaced by block course_overview
@@ -3270,5 +3271,4 @@
             $attributes) . ' (' . format_string($course->hostname) . ')', 3);
         echo $OUTPUT->box_end();
     }
->>>>>>> ff233851
 }