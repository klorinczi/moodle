<?php
// This file is part of Moodle - http://moodle.org/
//
// Moodle is free software: you can redistribute it and/or modify
// it under the terms of the GNU General Public License as published by
// the Free Software Foundation, either version 3 of the License, or
// (at your option) any later version.
//
// Moodle is distributed in the hope that it will be useful,
// but WITHOUT ANY WARRANTY; without even the implied warranty of
// MERCHANTABILITY or FITNESS FOR A PARTICULAR PURPOSE.  See the
// GNU General Public License for more details.
//
// You should have received a copy of the GNU General Public License
// along with Moodle.  If not, see <http://www.gnu.org/licenses/>.

/**
 * Quiz activity version information.
 *
 * @package   mod_quiz
 * @copyright 1999 onwards Martin Dougiamas  {@link http://moodle.com}
 * @license   http://www.gnu.org/copyleft/gpl.html GNU GPL v3 or later
 */

defined('MOODLE_INTERNAL') || die();

<<<<<<< HEAD
$plugin->version   = 2016032109;
=======
$plugin->version   = 2016032100;
>>>>>>> 0c8a90d7
$plugin->requires  = 2015111000;
$plugin->component = 'mod_quiz';
$plugin->cron      = 60;<|MERGE_RESOLUTION|>--- conflicted
+++ resolved
@@ -24,11 +24,7 @@
 
 defined('MOODLE_INTERNAL') || die();
 
-<<<<<<< HEAD
-$plugin->version   = 2016032109;
-=======
-$plugin->version   = 2016032100;
->>>>>>> 0c8a90d7
+$plugin->version   = 2016032600;
 $plugin->requires  = 2015111000;
 $plugin->component = 'mod_quiz';
 $plugin->cron      = 60;