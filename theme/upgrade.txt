--- conflicted
+++ resolved
@@ -16,13 +16,10 @@
 * new icons i/export and i/import (sized 16x16). Previously export and import actions used i/backup and i/restore.
 * new icon i/assignroles (sized 16x16), to prevent the use of i/roles which is 12x12.
 * new icon i/switchrole (sized 16x16), was previously using i/roles. Now is a copy of the new i/assignroles icon.
-<<<<<<< HEAD
 * new icons i/enrolusers and t/enrolusers, previsouly i/users was used.
 * new icon t/cohorts (sized 12x12), to prevent the use of i/cohorts which is 16x16.
-=======
 * new icons t/sort_asc, t/sort_desc to use for ordering in table headers.
 * new class 'iconsort' for icons used for ordering in table headers.
->>>>>>> 06b7ed0a
 
 === 2.3 ===
 
