--- conflicted
+++ resolved
@@ -1113,19 +1113,10 @@
 .userenrolment .col_role {
     width: 262px;
 }
+.userenrolment .col_role .roles,
 .userenrolment .col_group .groups {
     margin-right: 30px;
 }
-<<<<<<< HEAD
-.userenrolment .col_role .roles {
-    float: left;
-    padding: 0 3px 3px;
-    margin: 0 3px 3px;
-    white-space: nowrap;
-}
-.userenrolment .col_role .role,
-=======
->>>>>>> 95cd5edf
 .userenrolment .col_group .group {
     float: left;
     padding: 3px;
@@ -1133,10 +1124,10 @@
     white-space: nowrap;
 }
 .userenrolment .col_role .role {
-	float: left;
-	padding: 0 3px 3px;
-	margin: 0 3px 3px;
-	white-space: nowrap;
+    float: left;
+    padding: 0 3px 3px;
+    margin: 0 3px 3px;
+    white-space: nowrap;
 }
 .userenrolment .col_role .role a,
 .userenrolment .col_group .group a {
